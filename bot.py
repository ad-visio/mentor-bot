from __future__ import annotations

import asyncio
import logging
import os
from dataclasses import dataclass
from datetime import date, datetime, time, timedelta
from pathlib import Path
from typing import Iterable, Optional, Sequence

from aiogram import Bot, Dispatcher, F, Router
from aiogram.client.default import DefaultBotProperties
from aiogram.enums import ParseMode
from aiogram.filters import Command, CommandStart
from aiogram.fsm.context import FSMContext
from aiogram.fsm.state import State, StatesGroup
from aiogram.fsm.storage.memory import MemoryStorage
<<<<<<< HEAD
from aiogram.types import BotCommand, CallbackQuery, Message
from zoneinfo import ZoneInfo

try:
    from dotenv import load_dotenv

    load_dotenv()
except Exception:
    pass

=======
from aiogram.types import CallbackQuery, Message
from dotenv import load_dotenv
from zoneinfo import ZoneInfo

>>>>>>> 68b5a56a
from keyboards import (
    ALERT_DEFAULT_SELECTION,
    ALERT_OPTIONS,
    CalendarMonth,
    alerts_keyboard,
    cancel_keyboard,
    calendar_keyboard,
    daily_plan_items_keyboard,
    daily_plan_menu_keyboard,
    hours_keyboard,
    main_menu_keyboard,
    minutes_keyboard,
    notes_list_keyboard,
    notes_menu_keyboard,
    reminder_actions_keyboard,
    reminder_date_choice_keyboard,
    reminders_menu_keyboard,
<<<<<<< HEAD
    review_confirm_keyboard,
    review_mit_keyboard,
    review_mood_keyboard,
    review_prompt_keyboard,
    ritual_schedule_keyboard,
=======
    rituals_list_item_keyboard,
>>>>>>> 68b5a56a
    rituals_menu_keyboard,
    shopping_item_actions_keyboard,
    shopping_menu_keyboard,
    simple_back_keyboard,
    task_item_actions_keyboard,
    tasks_menu_keyboard,
)
from scheduler import SchedulerManager
<<<<<<< HEAD
from storage import (
    DBManager,
    DailyPlanItem,
    Reminder,
    UTC,
)
from meta import get_version_line
from routers.version import version_router
=======
from storage import DBManager, Reminder, UTC
>>>>>>> 68b5a56a

logging.basicConfig(level=logging.INFO)
logger = logging.getLogger(__name__)

BASE_DIR = Path(__file__).resolve().parent
DB_PATH = BASE_DIR / "data" / "mentor.db"
KYIV_TZ = ZoneInfo("Europe/Kyiv")
<<<<<<< HEAD
MAX_PLAN_ITEMS = 3
=======
>>>>>>> 68b5a56a


@dataclass(slots=True)
class ReminderDraft:
    target_date: Optional[date] = None
    hour: Optional[int] = None
    minute: Optional[int] = None
    alerts: set[str] = None

    def __post_init__(self) -> None:
        if self.alerts is None:
            self.alerts = set(ALERT_DEFAULT_SELECTION)

    @property
    def is_complete(self) -> bool:
        return (
            self.target_date is not None
            and self.hour is not None
            and self.minute is not None
            and bool(self.alerts)
        )

    def build_event_datetime(self) -> datetime:
        if not self.is_complete:
            raise ValueError("Draft is not complete")
        local_dt = datetime.combine(
            self.target_date,
            time(self.hour, self.minute),
            tzinfo=KYIV_TZ,
        )
        return local_dt.astimezone(UTC)


@dataclass(slots=True)
class RitualPreset:
    key: str
    title: str
    steps: str
    summary: str
    hour: int
    minute: int


RITUAL_PRESETS: dict[str, RitualPreset] = {
    "sunrise_focus": RitualPreset(
        key="sunrise_focus",
        title="Утренний фокус",
        steps="Дыхание 4×4×4 → журнал благодарностей (3 пункта) → первый шаг к цели",
        summary="20 минут, заряд энергии и ясность",
        hour=7,
        minute=0,
    ),
    "midday_reset": RitualPreset(
        key="midday_reset",
        title="Полуденный ресет",
        steps="10 глубоких вдохов → проверка MIT → короткая запись итога",
        summary="5 минут, помогает перезагрузиться",
        hour=13,
        minute=0,
    ),
    "evening_anchor": RitualPreset(
        key="evening_anchor",
        title="Вечерний якорь",
        steps="Тёплая музыка → 3 благодарности → визуализация успеха",
        summary="10 минут, снижает стресс и улучшает сон",
        hour=21,
        minute=30,
    ),
}


class ReminderCreation(StatesGroup):
    choosing_date = State()
    choosing_custom_date = State()
    choosing_hour = State()
    choosing_minute = State()
    choosing_alerts = State()
    entering_text = State()


class TaskCreation(StatesGroup):
    entering_text = State()


class ShoppingCreation(StatesGroup):
    entering_text = State()


class DailyPlanStates(StatesGroup):
    entering_item = State()


class NoteStates(StatesGroup):
    entering_text = State()


class DailyReviewStates(StatesGroup):
    choosing_mit = State()
    choosing_mood = State()
    entering_gratitude = State()
    entering_notes = State()
    confirming = State()


router = Router()
db_manager = DBManager(DB_PATH)
scheduler: SchedulerManager | None = None

<<<<<<< HEAD

async def reset_state(state: FSMContext) -> None:
    if await state.get_state() is not None:
        await state.clear()
=======
RITUAL_PRESETS: Sequence[tuple[str, str, str]] = (
    (
        "Утренний фокус (20 минут)",
        "Дыхание 4×4×4 → Журнал изобилия (3 пункта) → один шаг к цели",
        "Заряжает энергией и задаёт тон дню.",
    ),
    (
        "Полуденный ресет (5 минут)",
        "10 глубоких вдохов → проверить фокус дня → короткая запись итога",
        "Помогает сохранить темп и перезагрузиться.",
    ),
    (
        "Вечерний якорь (10 минут)",
        "Тёплая музыка → 3 благодарности → визуализация успеха",
        "Снижает стресс и улучшает сон.",
    ),
)
>>>>>>> 68b5a56a


async def show_main_menu(message: Message) -> None:
    await message.answer(
        "Привет! Я твой бот-наставник. Чем займёмся?",
        reply_markup=main_menu_keyboard(),
    )


<<<<<<< HEAD
async def ensure_user_registered(chat_id: int, user_id: int) -> None:
    inserted = await db_manager.register_user(chat_id, user_id)
    if inserted and scheduler:
        await scheduler.reschedule_all()
=======
async def show_reminders_menu(message: Message) -> None:
    await message.answer(
        "Раздел «Напоминания». Что делаем?",
        reply_markup=reminders_menu_keyboard(),
    )


async def reset_state(state: FSMContext) -> None:
    if await state.get_state() is not None:
        await state.clear()
>>>>>>> 68b5a56a


def format_reminder_card(reminder: Reminder) -> str:
    local_dt = reminder.event_ts_utc.astimezone(KYIV_TZ)
    return (
        f"<b>{local_dt.strftime('%d.%m.%Y')} · {local_dt.strftime('%H:%M')}</b>\n"
        f"{reminder.text}"
    )


def compute_alert_datetimes(event_dt_utc: datetime, selected: Iterable[str]) -> list[datetime]:
    now_utc = datetime.now(tz=UTC)
    alerts: list[datetime] = []
    for _label, value in ALERT_OPTIONS:
        if value not in selected:
            continue
        delta = timedelta(minutes=int(value))
<<<<<<< HEAD
        fire_dt = event_dt_utc - delta
        if fire_dt > now_utc:
            alerts.append(fire_dt)
=======
        alert_time = event_dt_utc - delta
        if alert_time > now_utc:
            alerts.append(alert_time)
>>>>>>> 68b5a56a
    return alerts


def shift_month(month: CalendarMonth, delta: int) -> CalendarMonth:
    new_month = month.month + delta
    year = month.year
    while new_month < 1:
        new_month += 12
        year -= 1
    while new_month > 12:
        new_month -= 12
        year += 1
    return CalendarMonth(year=year, month=new_month)


<<<<<<< HEAD
def today_local() -> date:
    return datetime.now(tz=KYIV_TZ).date()


# --- main and navigation --------------------------------------------------------


=======
>>>>>>> 68b5a56a
@router.message(CommandStart())
async def cmd_start(message: Message, state: FSMContext) -> None:
    await reset_state(state)
    await ensure_user_registered(message.chat.id, message.from_user.id)
    await show_main_menu(message)


@router.message(Command("review_now"))
async def cmd_review_now(message: Message, state: FSMContext) -> None:
    await reset_state(state)
    await ensure_user_registered(message.chat.id, message.from_user.id)
    await start_daily_review(message, state, today_local().isoformat())


@router.message(F.text == "🏠 На главную")
async def go_home(message: Message, state: FSMContext) -> None:
    await reset_state(state)
    await show_main_menu(message)


@router.message(F.text == "⬅️ Назад")
async def go_back(message: Message, state: FSMContext) -> None:
<<<<<<< HEAD
    await reset_state(state)
    await show_main_menu(message)
=======
    current = await state.get_state()
    if current is None:
        await show_main_menu(message)
        return
    if current == ReminderCreation.entering_text.state:
        await state.set_state(ReminderCreation.choosing_alerts)
        data = await state.get_data()
        draft: ReminderDraft = data.get("draft", ReminderDraft())
        await message.answer("Выбери уведомления:")
        await message.answer("Когда напомнить?", reply_markup=alerts_keyboard(draft.alerts))
    elif current == ReminderCreation.choosing_alerts.state:
        await state.set_state(ReminderCreation.choosing_minute)
        await message.answer("Теперь минуты:")
        await message.answer("Минуты:", reply_markup=minutes_keyboard())
    elif current == ReminderCreation.choosing_minute.state:
        await state.set_state(ReminderCreation.choosing_hour)
        await message.answer("Выбери час:")
        await message.answer("Часы:", reply_markup=hours_keyboard())
    elif current in {
        ReminderCreation.choosing_hour.state,
        ReminderCreation.choosing_custom_date.state,
    }:
        await state.set_state(ReminderCreation.choosing_date)
        await message.answer(
            "Когда напомнить?",
            reply_markup=reminder_date_choice_keyboard(),
        )
    elif current in {
        SimpleTextState.awaiting_task_text.state,
        SimpleTextState.awaiting_ritual_text.state,
        SimpleTextState.awaiting_shopping_text.state,
    }:
        await state.clear()
        await show_main_menu(message)
    else:
        await state.clear()
        await show_reminders_menu(message)
>>>>>>> 68b5a56a


@router.message(F.text == "❌ Отмена")
async def cancel_flow(message: Message, state: FSMContext) -> None:
    await reset_state(state)
    await message.answer("Отмена. Выберите следующий шаг.", reply_markup=main_menu_keyboard())


<<<<<<< HEAD
# --- reminders -----------------------------------------------------------------


@router.message(F.text == "⏰ Напоминания")
async def reminders_menu(message: Message, state: FSMContext) -> None:
    await reset_state(state)
    await ensure_user_registered(message.chat.id, message.from_user.id)
    await message.answer("Раздел «Напоминания».", reply_markup=reminders_menu_keyboard())
=======
@router.message(F.text == "ℹ️ Помощь")
async def help_handler(message: Message) -> None:
    await message.answer(
        "Я помогу с напоминаниями, задачами, ритуалами и покупками. "
        "Выбери раздел на клавиатуре снизу.",
    )
>>>>>>> 68b5a56a


@router.message(F.text == "➕ Создать")
async def reminder_create(message: Message, state: FSMContext) -> None:
    if message.text != "➕ Создать":
        return
    await state.set_state(ReminderCreation.choosing_date)
    await state.update_data(reminder=ReminderDraft())
    await message.answer(
        "Когда напомнить?",
        reply_markup=reminder_date_choice_keyboard(),
    )


<<<<<<< HEAD
@router.callback_query(ReminderCreation.choosing_date, F.data.startswith("date:"))
async def reminder_choose_date(callback: CallbackQuery, state: FSMContext) -> None:
    action = callback.data.split(":", 1)[1]
    if action == "today":
        target = today_local()
        draft = ReminderDraft(target_date=target)
        await state.update_data(reminder=draft)
        await state.set_state(ReminderCreation.choosing_hour)
        await callback.message.edit_text("Выберите час", reply_markup=hours_keyboard())
    elif action == "tomorrow":
        target = today_local() + timedelta(days=1)
        draft = ReminderDraft(target_date=target)
        await state.update_data(reminder=draft)
        await state.set_state(ReminderCreation.choosing_hour)
        await callback.message.edit_text("Выберите час", reply_markup=hours_keyboard())
    elif action == "calendar":
        today_month = today_local()
        month = CalendarMonth(year=today_month.year, month=today_month.month)
        await state.update_data(calendar_month=month)
=======
@router.callback_query(F.data.startswith("date:"))
async def handle_date_choice(callback: CallbackQuery, state: FSMContext) -> None:
    await callback.answer()
    data = await state.get_data()
    draft: ReminderDraft = data.get("draft", ReminderDraft())
    choice = callback.data.split(":", 1)[1]
    today = datetime.now(tz=KYIV_TZ).date()
    if choice == "today":
        draft.target_date = today
        await state.update_data(draft=draft)
        await state.set_state(ReminderCreation.choosing_hour)
        await callback.message.edit_text("Сегодня. Выбери час:")
        await callback.message.answer("Часы:", reply_markup=hours_keyboard())
    elif choice == "tomorrow":
        draft.target_date = today + timedelta(days=1)
        await state.update_data(draft=draft)
        await state.set_state(ReminderCreation.choosing_hour)
        await callback.message.edit_text("Завтра. Выбери час:")
        await callback.message.answer("Часы:", reply_markup=hours_keyboard())
    elif choice == "calendar":
>>>>>>> 68b5a56a
        await state.set_state(ReminderCreation.choosing_custom_date)
        await callback.message.edit_text(
            "Выберите дату", reply_markup=calendar_keyboard(month)
        )
    await callback.answer()


<<<<<<< HEAD
@router.callback_query(ReminderCreation.choosing_custom_date)
async def reminder_choose_custom_date(callback: CallbackQuery, state: FSMContext) -> None:
=======
@router.callback_query(F.data.startswith("cal:"))
async def handle_calendar(callback: CallbackQuery, state: FSMContext) -> None:
    parts = callback.data.split(":")
    action = parts[1]
    if action == "ignore":
        await callback.answer()
        return

>>>>>>> 68b5a56a
    data = await state.get_data()
    month: CalendarMonth = data.get("calendar_month")
    if callback.data == "cal:prev":
        month = shift_month(month, -1)
        await state.update_data(calendar_month=month)
        await callback.message.edit_reply_markup(reply_markup=calendar_keyboard(month))
<<<<<<< HEAD
    elif callback.data == "cal:next":
        month = shift_month(month, 1)
        await state.update_data(calendar_month=month)
        await callback.message.edit_reply_markup(reply_markup=calendar_keyboard(month))
    elif callback.data.startswith("cal:select:"):
        _, _year, _month, _day = callback.data.split(":")
        target = date(int(_year), int(_month), int(_day))
        draft = ReminderDraft(target_date=target)
        await state.update_data(reminder=draft)
        await state.set_state(ReminderCreation.choosing_hour)
        await callback.message.edit_text("Выберите час", reply_markup=hours_keyboard())
    await callback.answer()


@router.callback_query(ReminderCreation.choosing_hour, F.data.startswith("hour:"))
async def reminder_choose_hour(callback: CallbackQuery, state: FSMContext) -> None:
    hour = int(callback.data.split(":", 1)[1])
    data = await state.get_data()
    draft: ReminderDraft = data["reminder"]
    draft.hour = hour
    await state.update_data(reminder=draft)
    await state.set_state(ReminderCreation.choosing_minute)
    await callback.message.edit_text("Выберите минуты", reply_markup=minutes_keyboard())
    await callback.answer()


@router.callback_query(ReminderCreation.choosing_minute, F.data.startswith("minute:"))
async def reminder_choose_minute(callback: CallbackQuery, state: FSMContext) -> None:
    minute = int(callback.data.split(":", 1)[1])
    data = await state.get_data()
    draft: ReminderDraft = data["reminder"]
    draft.minute = minute
    await state.update_data(reminder=draft)
    await state.set_state(ReminderCreation.choosing_alerts)
    await callback.message.edit_text(
        "За сколько напомнить дополнительно?",
        reply_markup=alerts_keyboard(draft.alerts),
    )
    await callback.answer()


@router.callback_query(ReminderCreation.choosing_alerts, F.data.startswith("alert:"))
async def reminder_choose_alerts(callback: CallbackQuery, state: FSMContext) -> None:
    value = callback.data.split(":", 1)[1]
    data = await state.get_data()
    draft: ReminderDraft = data["reminder"]
    if value == "done":
        if not draft.is_complete:
            await callback.answer("Укажите время и дату", show_alert=True)
            return
        await state.set_state(ReminderCreation.entering_text)
        await callback.message.edit_text(
            "Что напомнить?", reply_markup=None
        )
    else:
        if value in draft.alerts:
            draft.alerts.remove(value)
        else:
            draft.alerts.add(value)
        await state.update_data(reminder=draft)
        await callback.message.edit_reply_markup(reply_markup=alerts_keyboard(draft.alerts))
    await callback.answer()
=======
        await callback.answer()
        return
    if action == "next":
        month = shift_month(month, 1)
        await state.update_data(calendar_month=month)
        await callback.message.edit_reply_markup(reply_markup=calendar_keyboard(month))
        await callback.answer()
        return
    if action == "select":
        year = int(parts[2])
        month_num = int(parts[3])
        day = int(parts[4])
        draft: ReminderDraft = data.get("draft", ReminderDraft())
        draft.target_date = date(year, month_num, day)
        await state.update_data(
            draft=draft, calendar_month=CalendarMonth(year=year, month=month_num)
        )
        await state.set_state(ReminderCreation.choosing_hour)
        await callback.message.edit_text(
            f"Дата выбрана: {draft.target_date.strftime('%d.%m.%Y')}. Теперь час:",
        )
        await callback.message.answer("Часы:", reply_markup=hours_keyboard())
        await callback.answer()


@router.callback_query(F.data.startswith("hour:"))
async def handle_hour(callback: CallbackQuery, state: FSMContext) -> None:
    await callback.answer()
    data = await state.get_data()
    draft: ReminderDraft = data.get("draft", ReminderDraft())
    draft.hour = int(callback.data.split(":")[1])
    await state.update_data(draft=draft)
    await state.set_state(ReminderCreation.choosing_minute)
    await callback.message.edit_text(f"Час {draft.hour:02d}. Теперь минуты:")
    await callback.message.answer("Минуты:", reply_markup=minutes_keyboard())


@router.callback_query(F.data.startswith("minute:"))
async def handle_minute(callback: CallbackQuery, state: FSMContext) -> None:
    await callback.answer()
    data = await state.get_data()
    draft: ReminderDraft = data.get("draft", ReminderDraft())
    draft.minute = int(callback.data.split(":")[1])
    await state.update_data(draft=draft)
    await state.set_state(ReminderCreation.choosing_alerts)
    await callback.message.edit_text(f"Время {draft.hour:02d}:{draft.minute:02d}. Уведомления?")
    await callback.message.answer(
        "Выбери, когда напомнить:", reply_markup=alerts_keyboard(draft.alerts)
    )


@router.callback_query(F.data.startswith("alert:"))
async def handle_alert_choice(callback: CallbackQuery, state: FSMContext) -> None:
    await callback.answer()
    data = await state.get_data()
    draft: ReminderDraft = data.get("draft", ReminderDraft())
    value = callback.data.split(":")[1]
    if value == "done":
        if not draft.alerts:
            await callback.answer("Нужно выбрать хотя бы одно уведомление", show_alert=True)
            return
        await state.set_state(ReminderCreation.entering_text)
        await callback.message.edit_text("Теперь отправь текст напоминания одной строкой.")
        return
    if value in draft.alerts:
        draft.alerts.remove(value)
    else:
        draft.alerts.add(value)
    await state.update_data(draft=draft)
    await callback.message.edit_reply_markup(reply_markup=alerts_keyboard(draft.alerts))
>>>>>>> 68b5a56a


@router.message(ReminderCreation.entering_text)
async def reminder_enter_text(message: Message, state: FSMContext) -> None:
    data = await state.get_data()
<<<<<<< HEAD
    draft: ReminderDraft = data["reminder"]
    if not draft.is_complete:
        await message.answer("Не хватает данных для напоминания.")
        return
    event_dt = draft.build_event_datetime()
    alerts = compute_alert_datetimes(event_dt, draft.alerts)
    now_utc = datetime.now(tz=UTC)
    reminder, alert_objs = await db_manager.create_reminder(
        chat_id=message.chat.id,
        user_id=message.from_user.id,
        text=message.text,
        event_ts_utc=event_dt,
        created_utc=now_utc,
        alert_times_utc=alerts,
    )
    if scheduler:
        await scheduler.schedule_alerts(alert_objs)
=======
    draft: ReminderDraft = data.get("draft")
    if not draft or not draft.is_complete:
        await message.answer("Что-то пошло не так. Попробуй создать напоминание заново.")
        await state.clear()
        return
    event_dt_utc = draft.build_event_datetime()
    if event_dt_utc <= datetime.now(tz=UTC):
        await message.answer(
            "Это время уже в прошлом. Выбери другое.",
            reply_markup=reminders_menu_keyboard(),
        )
        await state.clear()
        return
    alerts_utc = compute_alert_datetimes(event_dt_utc, draft.alerts)
    reminder, alerts = await db_manager.create_reminder(
        chat_id=message.chat.id,
        user_id=message.from_user.id if message.from_user else 0,
        text=text.strip(),
        event_ts_utc=event_dt_utc,
        created_utc=datetime.now(tz=UTC),
        alert_times_utc=alerts_utc,
    )
    if scheduler:
        await scheduler.schedule_alerts(alerts)
    await message.answer("Напоминание сохранено!", reply_markup=reminders_menu_keyboard())
    await message.answer(
        format_reminder_card(reminder),
        reply_markup=reminder_actions_keyboard(reminder.id),
    )
>>>>>>> 68b5a56a
    await state.clear()
    await message.answer(
        "Готово! Напоминание создано.",
        reply_markup=reminders_menu_keyboard(),
    )


<<<<<<< HEAD
async def list_reminders(
=======
@router.message(ReminderCreation.entering_text, F.text & ~F.text.startswith("/"))
async def reminder_text_entered(message: Message, state: FSMContext) -> None:
    await finalize_reminder(message, state, message.text)


@router.message(ReminderCreation.entering_text)
async def reminder_text_invalid(message: Message) -> None:
    await message.answer("Пришли текст напоминания одной строкой, пожалуйста.")


async def send_reminder_list(
>>>>>>> 68b5a56a
    message: Message,
    *,
    start: Optional[datetime],
    end: Optional[datetime],
    archived: bool,
) -> None:
    reminders = await db_manager.get_reminders_for_range(
        chat_id=message.chat.id,
        user_id=message.from_user.id,
        start_utc=start,
        end_utc=end,
        archived=archived,
    )
    if not reminders:
        await message.answer("Ничего не найдено.")
        return
    for reminder in reminders:
        await message.answer(
            format_reminder_card(reminder),
            reply_markup=None if archived else reminder_actions_keyboard(reminder.id),
        )


@router.message(F.text == "📅 На сегодня")
<<<<<<< HEAD
async def reminders_today(message: Message) -> None:
    local_today = today_local()
    start = datetime.combine(local_today, time(0, 0), tzinfo=KYIV_TZ).astimezone(UTC)
    end = start + timedelta(days=1)
    await list_reminders(message, start=start, end=end, archived=False)
=======
async def reminders_today(message: Message, state: FSMContext) -> None:
    await state.clear()
    today = datetime.now(tz=KYIV_TZ).date()
    start = datetime.combine(today, time.min, tzinfo=KYIV_TZ).astimezone(UTC)
    end = datetime.combine(today + timedelta(days=1), time.min, tzinfo=KYIV_TZ).astimezone(UTC)
    reminders = await db_manager.get_reminders_for_range(
        chat_id=message.chat.id,
        user_id=message.from_user.id if message.from_user else 0,
        start_utc=start,
        end_utc=end,
        archived=False,
    )
    await send_reminder_list(message, reminders, "На сегодня пока ничего нет.")
>>>>>>> 68b5a56a


@router.message(F.text == "📆 На завтра")
async def reminders_tomorrow(message: Message) -> None:
    local_today = today_local() + timedelta(days=1)
    start = datetime.combine(local_today, time(0, 0), tzinfo=KYIV_TZ).astimezone(UTC)
    end = start + timedelta(days=1)
    await list_reminders(message, start=start, end=end, archived=False)


@router.message(F.text == "📋 Все")
async def reminders_all(message: Message) -> None:
    await list_reminders(message, start=datetime.now(tz=UTC), end=None, archived=False)


@router.message(F.text == "📦 Архив")
<<<<<<< HEAD
async def reminders_archived(message: Message) -> None:
    await list_reminders(message, start=None, end=None, archived=True)


@router.callback_query(F.data.startswith("rem:delete:"))
async def reminder_delete(callback: CallbackQuery) -> None:
    reminder_id = int(callback.data.split(":")[2])
    await db_manager.delete_reminder(reminder_id)
    if scheduler:
        await scheduler.remove_alerts_for_reminder(reminder_id)
    await callback.message.edit_text("Напоминание удалено.")
=======
async def reminders_archive(message: Message, state: FSMContext) -> None:
    await state.clear()
    reminders = await db_manager.get_reminders_for_range(
        chat_id=message.chat.id,
        user_id=message.from_user.id if message.from_user else 0,
        start_utc=None,
        end_utc=None,
        archived=True,
    )
    if not reminders:
        await message.answer("Архив напоминаний пуст.")
        return
    for reminder in reminders:
        await message.answer(format_reminder_card(reminder))


@router.callback_query(F.data.startswith("rem:"))
async def reminder_actions(callback: CallbackQuery) -> None:
    if not scheduler:
        await callback.answer("Сервис временно недоступен", show_alert=True)
        return
    _, action, reminder_id_str = callback.data.split(":", 2)
    reminder_id = int(reminder_id_str)
    reminder = await db_manager.get_reminder(reminder_id)
    if not reminder:
        await callback.answer("Напоминание не найдено", show_alert=True)
        return
    if action != "delete":
        await callback.answer()
        return
    await db_manager.archive_reminder(reminder_id)
    await db_manager.mark_alerts_fired_for_reminder(reminder_id)
    await scheduler.remove_alerts_for_reminder(reminder_id)
    await callback.message.edit_text("🗑 Напоминание перемещено в архив.")
>>>>>>> 68b5a56a
    await callback.answer()


# --- tasks ---------------------------------------------------------------------


@router.message(F.text == "✅ Задачи")
<<<<<<< HEAD
async def tasks_menu(message: Message, state: FSMContext) -> None:
    await reset_state(state)
    await ensure_user_registered(message.chat.id, message.from_user.id)
    await message.answer("Раздел «Задачи».", reply_markup=tasks_menu_keyboard())

=======
async def tasks_entry(message: Message, state: FSMContext) -> None:
    await state.clear()
    await message.answer("Раздел «Задачи».", reply_markup=tasks_menu_keyboard())


@router.message(F.text == "➕ Создать задачу")
async def tasks_create(message: Message, state: FSMContext) -> None:
    await state.set_state(SimpleTextState.awaiting_task_text)
    await message.answer(
        "Напиши текст задачи одной строкой.",
        reply_markup=simple_back_keyboard(),
    )

>>>>>>> 68b5a56a

@router.message(TaskCreation.entering_text)
async def task_text_entered(message: Message, state: FSMContext) -> None:
    task = await db_manager.create_task(
        chat_id=message.chat.id,
        user_id=message.from_user.id,
        text=message.text,
        created_utc=datetime.now(tz=UTC),
    )
    await state.clear()
    await message.answer(
        f"Задача добавлена: {task.text}", reply_markup=tasks_menu_keyboard()
    )

<<<<<<< HEAD

@router.message(F.text == "➕ Создать задачу")
async def task_create(message: Message, state: FSMContext) -> None:
    await state.set_state(TaskCreation.entering_text)
    await message.answer("Введите текст задачи", reply_markup=cancel_keyboard())


@router.message(F.text == "📋 Все задачи")
async def task_list(message: Message) -> None:
    tasks = await db_manager.list_tasks(
        chat_id=message.chat.id,
        user_id=message.from_user.id,
        archived=False,
    )
    if not tasks:
        await message.answer("Пока задач нет. Добавьте первую!")
        return
    for task in tasks:
        await message.answer(
            f"• {task.text}",
            reply_markup=task_item_actions_keyboard(task.id),
        )
=======

@router.message(SimpleTextState.awaiting_task_text)
async def task_invalid(message: Message) -> None:
    await message.answer("Пришли текст задачи без вложений, пожалуйста.")


@router.message(F.text == "📋 Список задач")
async def tasks_list(message: Message, state: FSMContext) -> None:
    await state.clear()
    rows = await db_manager.list_tasks(
        chat_id=message.chat.id,
        user_id=message.from_user.id if message.from_user else 0,
        archived=False,
    )
    if not rows:
        await message.answer("Пока задач нет. Создай первую!", reply_markup=tasks_menu_keyboard())
        return
    for task in rows:
        local = task.created_utc.astimezone(KYIV_TZ).strftime("%d.%m %H:%M")
        await message.answer(
            f"• {task.text}\n<i>создано {local}</i>",
            reply_markup=task_item_actions_keyboard(task.id),
        )


@router.message(F.text == "📦 Архив задач")
async def tasks_archive(message: Message, state: FSMContext) -> None:
    await state.clear()
    rows = await db_manager.list_tasks(
        chat_id=message.chat.id,
        user_id=message.from_user.id if message.from_user else 0,
        archived=True,
    )
    if not rows:
        await message.answer("Архив задач пуст.")
        return
    for task in rows:
        local = task.created_utc.astimezone(KYIV_TZ).strftime("%d.%m %H:%M")
        await message.answer(f"🗄 {task.text}\n<i>создано {local}</i>")
>>>>>>> 68b5a56a


@router.callback_query(F.data.startswith("task:"))
async def task_actions(callback: CallbackQuery) -> None:
<<<<<<< HEAD
    _, action, raw_id = callback.data.split(":")
    task_id = int(raw_id)
    if action == "done":
        await db_manager.archive_task(task_id, datetime.now(tz=UTC))
        await callback.message.edit_text("Задача выполнена ✅")
    elif action == "del":
        await db_manager.delete_task(task_id)
        await callback.message.edit_text("Задача удалена.")
    await callback.answer()


# --- shopping ------------------------------------------------------------------


@router.message(F.text == "🛒 Покупки")
async def shopping_menu(message: Message, state: FSMContext) -> None:
    await reset_state(state)
    await ensure_user_registered(message.chat.id, message.from_user.id)
    await message.answer("Раздел «Список покупок».", reply_markup=shopping_menu_keyboard())


@router.message(ShoppingCreation.entering_text)
async def shopping_text(message: Message, state: FSMContext) -> None:
    await db_manager.create_shopping_item(
        chat_id=message.chat.id,
        user_id=message.from_user.id,
        text=message.text,
        created_utc=datetime.now(tz=UTC),
    )
    await state.clear()
    await message.answer("Добавлено в список.", reply_markup=shopping_menu_keyboard())


@router.message(F.text == "➕ Добавить позицию")
async def shopping_add(message: Message, state: FSMContext) -> None:
    await state.set_state(ShoppingCreation.entering_text)
    await message.answer("Что купить?", reply_markup=cancel_keyboard())


@router.message(F.text == "📋 Посмотреть список")
async def shopping_list(message: Message) -> None:
    items = await db_manager.list_shopping(
        chat_id=message.chat.id,
        user_id=message.from_user.id,
        archived=False,
    )
    if not items:
        await message.answer("Список пуст.")
        return
    for item in items:
        await message.answer(
            f"• {item.text}",
            reply_markup=shopping_item_actions_keyboard(item.id),
        )


@router.message(F.text == "📦 История")
async def shopping_archive(message: Message) -> None:
    items = await db_manager.list_shopping(
        chat_id=message.chat.id,
        user_id=message.from_user.id,
        archived=True,
    )
    if not items:
        await message.answer("Архив пуст.")
        return
    text = "\n".join(f"• {item.text}" for item in items)
    await message.answer(text)


@router.callback_query(F.data.startswith("shop:"))
async def shopping_actions(callback: CallbackQuery) -> None:
    _, action, raw_id = callback.data.split(":")
    item_id = int(raw_id)
    if action == "done":
        await db_manager.archive_shopping_item(item_id)
        await callback.message.edit_text("Перенесено в купленные ✅")
    elif action == "del":
        await db_manager.delete_shopping_item(item_id)
        await callback.message.edit_text("Удалено из списка.")
    await callback.answer()
=======
    _, action, task_id_str = callback.data.split(":", 2)
    task_id = int(task_id_str)
    if action == "done":
        await db_manager.archive_task(task_id)
        await callback.message.edit_text("✅ Задача перенесена в архив.")
        await callback.answer()
    elif action == "del":
        await db_manager.delete_task(task_id)
        await callback.message.edit_text("🗑 Задача удалена.")
        await callback.answer()
    else:
        await callback.answer()


# --- rituals -------------------------------------------------------------------


@router.message(F.text == "🔁 Ритуалы")
async def rituals_entry(message: Message, state: FSMContext) -> None:
    await state.clear()
    await message.answer("Раздел «Ритуалы».", reply_markup=rituals_menu_keyboard())


@router.message(F.text == "➕ Добавить ритуал")
async def ritual_add(message: Message, state: FSMContext) -> None:
    await state.set_state(SimpleTextState.awaiting_ritual_text)
    await message.answer(
        "Отправь текст ритуала одной строкой.",
        reply_markup=simple_back_keyboard(),
    )
>>>>>>> 68b5a56a


# --- rituals -------------------------------------------------------------------


@router.message(F.text == "🧘 Ритуалы")
async def rituals_menu(message: Message) -> None:
    await ensure_user_registered(message.chat.id, message.from_user.id)
    presets_added = await db_manager.list_ritual_presets(
        chat_id=message.chat.id,
        user_id=message.from_user.id,
    )
<<<<<<< HEAD
    await message.answer(
        "🧘 Мои ритуалы. Выберите, что добавить в напоминания:",
        reply_markup=rituals_menu_keyboard(presets_added),
    )


@router.callback_query(F.data.startswith("rit:preset:"))
async def ritual_show(callback: CallbackQuery) -> None:
    preset_key = callback.data.split(":")[2]
    preset = RITUAL_PRESETS.get(preset_key)
    if not preset:
        await callback.answer("Неизвестный ритуал", show_alert=True)
        return
    text = (
        f"<b>{preset.title}</b>\n"
        f"{preset.summary}\n\n"
        f"Как выполнять: {preset.steps}\n\n"
        "Добавить напоминание на сегодня или завтра?"
    )
    await callback.message.edit_text(
        text,
        reply_markup=ritual_schedule_keyboard(preset.key),
    )
    await callback.answer()


@router.callback_query(F.data.startswith("rit:schedule:"))
async def ritual_schedule(callback: CallbackQuery) -> None:
    _, _, preset_key, day = callback.data.split(":")
    preset = RITUAL_PRESETS.get(preset_key)
    if not preset:
        await callback.answer("Неизвестный пресет", show_alert=True)
        return
    base_date = today_local()
    if day == "tomorrow":
        base_date += timedelta(days=1)
    event_local = datetime.combine(base_date, time(preset.hour, preset.minute), tzinfo=KYIV_TZ)
    reminder_text = f"{preset.title}: {preset.steps}"
    reminder, alerts = await db_manager.create_reminder(
        chat_id=callback.message.chat.id,
        user_id=callback.from_user.id,
        text=reminder_text,
        event_ts_utc=event_local.astimezone(UTC),
        created_utc=datetime.now(tz=UTC),
        alert_times_utc=compute_alert_datetimes(event_local.astimezone(UTC), {"15", "0"}),
    )
    await db_manager.mark_ritual_added(
        chat_id=callback.message.chat.id,
        user_id=callback.from_user.id,
        preset_key=preset.key,
        text=reminder_text,
        created_utc=datetime.now(tz=UTC),
    )
    if scheduler:
        await scheduler.schedule_alerts(alerts)
    await callback.message.edit_text(
        "Ритуал добавлен в напоминания!",
        reply_markup=reminder_actions_keyboard(reminder.id),
    )
    await callback.answer()


# --- daily plan ----------------------------------------------------------------


@router.message(F.text == "🗓 План дня")
async def daily_plan_menu(message: Message, state: FSMContext) -> None:
    await reset_state(state)
    await ensure_user_registered(message.chat.id, message.from_user.id)
    await message.answer(
        "План дня на сегодня.",
        reply_markup=daily_plan_menu_keyboard(),
    )


@router.message(DailyPlanStates.entering_item)
async def daily_plan_item_text(message: Message, state: FSMContext) -> None:
    today_code = today_local().isoformat()
    count = await db_manager.plan_items_count(
        chat_id=message.chat.id,
        user_id=message.from_user.id,
        date_ymd=today_code,
    )
    if count >= MAX_PLAN_ITEMS:
        await state.clear()
        await message.answer(
            "Уже есть три MIT на сегодня. Посмотрите список.",
            reply_markup=daily_plan_menu_keyboard(),
        )
        return
    await db_manager.add_plan_item(
        chat_id=message.chat.id,
        user_id=message.from_user.id,
        date_ymd=today_code,
        item=message.text,
        created_utc=datetime.now(tz=UTC),
    )
    await state.clear()
    await message.answer(
        "MIT добавлен.", reply_markup=daily_plan_menu_keyboard()
    )


@router.message(F.text == "➕ Добавить пункт")
async def daily_plan_add(message: Message, state: FSMContext) -> None:
    today_code = today_local().isoformat()
    count = await db_manager.plan_items_count(
        chat_id=message.chat.id,
        user_id=message.from_user.id,
        date_ymd=today_code,
    )
    if count >= MAX_PLAN_ITEMS:
        await message.answer("Уже есть 3 MIT. Закрывайте их!")
        return
    await state.set_state(DailyPlanStates.entering_item)
    await message.answer("Какой MIT добавить?", reply_markup=cancel_keyboard())


def format_plan_items(items: Sequence[DailyPlanItem]) -> str:
    lines = []
    for idx, item in enumerate(items, start=1):
        prefix = "✅" if item.done else "▫️"
        lines.append(f"{prefix} {idx}. {item.item}")
    return "\n".join(lines)


@router.message(F.text == "📋 Показать план")
async def daily_plan_show(message: Message) -> None:
    items = await db_manager.list_plan_items(
        chat_id=message.chat.id,
        user_id=message.from_user.id,
        date_ymd=today_local().isoformat(),
    )
    if not items:
        await message.answer("План пуст. Добавьте 1–3 MIT.")
        return
    await message.answer(format_plan_items(items))
=======
    await state.clear()
    await message.answer("Сохранил!", reply_markup=rituals_menu_keyboard())


@router.message(SimpleTextState.awaiting_ritual_text)
async def ritual_invalid(message: Message) -> None:
    await message.answer("Жду текст без вложений.")


@router.message(F.text == "🧩 Пресеты")
async def rituals_presets(message: Message, state: FSMContext) -> None:
    await state.clear()
    lines = ["<b>Рекомендуемые ритуалы:</b>"]
    for title, body, benefit in RITUAL_PRESETS:
        lines.append(f"• <b>{title}</b>\n{body}\n<i>Зачем:</i> {benefit}\n")
    await message.answer("\n".join(lines))


@router.message(F.text == "📋 Мои ритуалы")
async def rituals_list(message: Message, state: FSMContext) -> None:
    await state.clear()
    rows = await db_manager.list_rituals(
        chat_id=message.chat.id,
        user_id=message.from_user.id if message.from_user else 0,
    )
    if not rows:
        await message.answer("Пока ритуалов нет. Добавь свой или выбери пресет.")
        return
    for ritual in rows:
        await message.answer(
            f"• {ritual.text}",
            reply_markup=rituals_list_item_keyboard(ritual.id),
        )


@router.callback_query(F.data.startswith("rit:del:"))
async def ritual_delete(callback: CallbackQuery) -> None:
    ritual_id = int(callback.data.split(":")[2])
    await db_manager.delete_ritual(ritual_id)
    await callback.message.edit_text("Ритуал удалён.")
    await callback.answer("Удалено")


# --- shopping ------------------------------------------------------------------


@router.message(F.text == "🛒 Список покупок")
async def shopping_entry(message: Message, state: FSMContext) -> None:
    await state.clear()
    await message.answer("Раздел «Покупки».", reply_markup=shopping_menu_keyboard())


@router.message(F.text == "➕ Добавить позицию")
async def shopping_add(message: Message, state: FSMContext) -> None:
    await state.set_state(SimpleTextState.awaiting_shopping_text)
    await message.answer("Введи позицию списка покупок.", reply_markup=simple_back_keyboard())

>>>>>>> 68b5a56a


@router.message(F.text == "✅ Отметить выполнено")
async def daily_plan_mark(message: Message) -> None:
    items = await db_manager.list_plan_items(
        chat_id=message.chat.id,
        user_id=message.from_user.id,
        date_ymd=today_local().isoformat(),
    )
    pending = [(item.id, item.item[:40]) for item in items if not item.done]
    await message.answer(
        "Что готово?",
        reply_markup=daily_plan_items_keyboard(pending),
    )


@router.callback_query(F.data.startswith("plan:done:"))
async def daily_plan_done(callback: CallbackQuery) -> None:
    item_id = int(callback.data.split(":")[2])
    await db_manager.mark_plan_done(item_id, datetime.now(tz=UTC))
    await callback.message.edit_text("Отлично! MIT отмечен выполненным.")
    await callback.answer()


# --- notes ---------------------------------------------------------------------


@router.message(F.text == "🗒 Заметки")
async def notes_menu(message: Message, state: FSMContext) -> None:
    await reset_state(state)
    await ensure_user_registered(message.chat.id, message.from_user.id)
    await message.answer("Раздел заметок.", reply_markup=notes_menu_keyboard())


@router.message(NoteStates.entering_text)
async def note_enter(message: Message, state: FSMContext) -> None:
    await db_manager.add_note(
        chat_id=message.chat.id,
        user_id=message.from_user.id,
        text=message.text,
        created_ts=datetime.now(tz=UTC),
    )
    await state.clear()
<<<<<<< HEAD
    await message.answer("Заметка сохранена.", reply_markup=notes_menu_keyboard())
=======
    await message.answer("✅ Добавлено!", reply_markup=shopping_menu_keyboard())

>>>>>>> 68b5a56a


<<<<<<< HEAD
@router.message(F.text == "🗒 Заметка")
async def note_add(message: Message, state: FSMContext) -> None:
    await state.set_state(NoteStates.entering_text)
    await message.answer("Напишите заметку одним сообщением.", reply_markup=cancel_keyboard())


@router.message(F.text == "📋 Мои заметки")
async def note_list(message: Message) -> None:
    notes = await db_manager.list_notes(
        chat_id=message.chat.id,
        user_id=message.from_user.id,
        limit=10,
    )
    keyboard = notes_list_keyboard([(note.id, note.text[:40]) for note in notes])
    lines = ["Ваши заметки:"]
    for note in notes:
        lines.append(f"• {note.text}")
    if not notes:
        lines = ["Заметок пока нет."]
    await message.answer("\n".join(lines), reply_markup=keyboard)


@router.callback_query(F.data.startswith("note:del:"))
async def note_delete(callback: CallbackQuery) -> None:
    note_id = int(callback.data.split(":")[2])
    await db_manager.delete_note(note_id)
    await callback.message.edit_text("Заметка удалена.")
    await callback.answer()


# --- daily review --------------------------------------------------------------


async def start_daily_review(message: Message, state: FSMContext, date_code: str) -> None:
    await state.set_state(DailyReviewStates.choosing_mit)
    await state.update_data(review_date=date_code)
    await message.answer(
        "Сделал ли MIT'ы сегодня?",
        reply_markup=review_mit_keyboard(),
    )


@router.callback_query(F.data.startswith("review:start:"))
async def review_start(callback: CallbackQuery, state: FSMContext) -> None:
    date_code = callback.data.split(":")[2]
    await start_daily_review(callback.message, state, date_code)
    await callback.answer()


@router.callback_query(F.data.startswith("review:skip:"))
async def review_skip(callback: CallbackQuery, state: FSMContext) -> None:
    await state.clear()
    await callback.message.edit_text("Ок, напомню завтра.")
    await callback.answer()


@router.callback_query(DailyReviewStates.choosing_mit, F.data.startswith("review:mit:"))
async def review_choose_mit(callback: CallbackQuery, state: FSMContext) -> None:
    choice = callback.data.split(":")[2]
    await state.update_data(review_mit=choice)
    await state.set_state(DailyReviewStates.choosing_mood)
    await callback.message.edit_text(
        "Оцени день по шкале 1–5", reply_markup=review_mood_keyboard()
    )
    await callback.answer()


@router.callback_query(DailyReviewStates.choosing_mood, F.data.startswith("review:mood:"))
async def review_choose_mood(callback: CallbackQuery, state: FSMContext) -> None:
    mood = int(callback.data.split(":")[2])
    await state.update_data(review_mood=mood)
    await state.set_state(DailyReviewStates.entering_gratitude)
    await callback.message.edit_text(
        "За что благодарен сегодня?", reply_markup=cancel_keyboard()
    )
    await callback.answer()


@router.message(DailyReviewStates.entering_gratitude)
async def review_gratitude(message: Message, state: FSMContext) -> None:
    await state.update_data(review_gratitude=message.text)
    await state.set_state(DailyReviewStates.entering_notes)
    await message.answer("Какие заметки или выводы?", reply_markup=cancel_keyboard())


@router.message(DailyReviewStates.entering_notes)
async def review_notes(message: Message, state: FSMContext) -> None:
    data = await state.get_data()
    date_code: str = data.get("review_date")
    summary = (
        "Готово. Проверьте запись:\n"
        f"MIT: {data.get('review_mit')}\n"
        f"Оценка: {data.get('review_mood')}\n"
        f"Благодарность: {data.get('review_gratitude')}\n"
        f"Заметки: {message.text}"
    )
    await state.update_data(review_notes=message.text)
    await state.set_state(DailyReviewStates.confirming)
    await message.answer(
        summary,
        reply_markup=review_confirm_keyboard(date_code),
    )


@router.callback_query(DailyReviewStates.confirming, F.data.startswith("review:save:"))
async def review_save(callback: CallbackQuery, state: FSMContext) -> None:
    data = await state.get_data()
    date_code = callback.data.split(":")[2]
    await db_manager.upsert_daily_review(
        chat_id=callback.message.chat.id,
        user_id=callback.from_user.id,
        date_ymd=date_code,
        mit_done=data.get("review_mit", ""),
        mood=int(data.get("review_mood", 0)),
        gratitude=data.get("review_gratitude", ""),
        notes=data.get("review_notes", ""),
        created_ts_utc=datetime.now(tz=UTC),
    )
    await state.clear()
    await callback.message.edit_text("Чекпоинт сохранён. Отличная работа!")
    await callback.answer()


@router.callback_query(DailyReviewStates.confirming, F.data.startswith("review:cancel:"))
async def review_cancel(callback: CallbackQuery, state: FSMContext) -> None:
    await state.clear()
    await callback.message.edit_text("Чекпоинт пропущен. До завтра!")
    await callback.answer()


# --- report --------------------------------------------------------------------


@router.message(F.text == "📈 Отчёт")
async def show_report(message: Message) -> None:
    await ensure_user_registered(message.chat.id, message.from_user.id)
    done_mit, total_mit, streak, tasks_done = await db_manager.weekly_report(
        chat_id=message.chat.id,
        user_id=message.from_user.id,
        today=today_local(),
    )
    report_lines = [
        "📈 Отчёт за неделю:",
        f"• Сделано MIT: {done_mit}/{total_mit}",
        f"• Стабильность чекпоинтов: {streak} дн.",
        f"• Завершено задач: {tasks_done}",
    ]
    await message.answer("\n".join(report_lines))


# --- application ----------------------------------------------------------------


async def main() -> None:
    await db_manager.init()
    logger.info(get_version_line())

    bot_token = os.environ.get("BOT_TOKEN")
    if not bot_token:
=======

@router.message(F.text == "📋 Список покупок")
async def shopping_list(message: Message, state: FSMContext) -> None:
    await state.clear()
    rows = await db_manager.list_shopping(
        chat_id=message.chat.id,
        user_id=message.from_user.id if message.from_user else 0,
        archived=False,
    )
    if not rows:
        await message.answer("Список пуст. Добавь первую позицию!", reply_markup=shopping_menu_keyboard())
        return
    for item in rows:
        local = item.created_utc.astimezone(KYIV_TZ).strftime("%d.%m %H:%M")
        await message.answer(
            f"• {item.text}\n<i>добавлено {local}</i>",
            reply_markup=shopping_item_actions_keyboard(item.id),
        )


@router.message(F.text == "📦 Архив покупок")
async def shopping_archive(message: Message, state: FSMContext) -> None:
    await state.clear()
    rows = await db_manager.list_shopping(
        chat_id=message.chat.id,
        user_id=message.from_user.id if message.from_user else 0,
        archived=True,
    )
    if not rows:
        await message.answer("Архив покупок пуст.")
        return
    for item in rows:
        local = item.created_utc.astimezone(KYIV_TZ).strftime("%d.%m %H:%M")
        await message.answer(f"🗄 {item.text}\n<i>добавлено {local}</i>")


@router.callback_query(F.data.startswith("shop:"))
async def shopping_actions(callback: CallbackQuery) -> None:
    _, action, item_id_str = callback.data.split(":", 2)
    item_id = int(item_id_str)
    if action == "done":
        await db_manager.archive_shopping_item(item_id)
        await callback.message.edit_text("☑ Перемещено в архив.")
        await callback.answer()
    elif action == "del":
        await db_manager.delete_shopping_item(item_id)
        await callback.message.edit_text("🗑 Удалено.")
        await callback.answer()
    else:
        await callback.answer()


async def main() -> None:
    global scheduler
    load_dotenv()
    token = os.getenv("BOT_TOKEN")
    if not token:
>>>>>>> 68b5a56a
        raise RuntimeError("BOT_TOKEN is not set")
    bot = Bot(token=bot_token, default=DefaultBotProperties(parse_mode=ParseMode.HTML))
    global scheduler
    scheduler = SchedulerManager(db_manager, bot)
    dp = Dispatcher(storage=MemoryStorage())
    await bot.set_my_commands(
        [
            BotCommand(command="start", description="Главное меню"),
            BotCommand(command="version", description="Показать версию бота"),
        ]
    )
    dp.include_router(version_router)
    dp.include_router(router)

    async def on_startup() -> None:
        await scheduler.start()
        logger.info("Scheduler started")

    async def on_shutdown() -> None:
        if scheduler:
            await scheduler.shutdown()
        await bot.session.close()

    await dp.start_polling(bot, on_startup=on_startup, on_shutdown=on_shutdown)


if __name__ == "__main__":
<<<<<<< HEAD
    asyncio.run(main())
=======
    try:
        asyncio.run(main())
    except (KeyboardInterrupt, SystemExit):
        logger.info("Bot stopped")
>>>>>>> 68b5a56a
<|MERGE_RESOLUTION|>--- conflicted
+++ resolved
@@ -15,23 +15,10 @@
 from aiogram.fsm.context import FSMContext
 from aiogram.fsm.state import State, StatesGroup
 from aiogram.fsm.storage.memory import MemoryStorage
-<<<<<<< HEAD
-from aiogram.types import BotCommand, CallbackQuery, Message
-from zoneinfo import ZoneInfo
-
-try:
-    from dotenv import load_dotenv
-
-    load_dotenv()
-except Exception:
-    pass
-
-=======
 from aiogram.types import CallbackQuery, Message
 from dotenv import load_dotenv
 from zoneinfo import ZoneInfo
 
->>>>>>> 68b5a56a
 from keyboards import (
     ALERT_DEFAULT_SELECTION,
     ALERT_OPTIONS,
@@ -49,15 +36,7 @@
     reminder_actions_keyboard,
     reminder_date_choice_keyboard,
     reminders_menu_keyboard,
-<<<<<<< HEAD
-    review_confirm_keyboard,
-    review_mit_keyboard,
-    review_mood_keyboard,
-    review_prompt_keyboard,
-    ritual_schedule_keyboard,
-=======
     rituals_list_item_keyboard,
->>>>>>> 68b5a56a
     rituals_menu_keyboard,
     shopping_item_actions_keyboard,
     shopping_menu_keyboard,
@@ -66,18 +45,7 @@
     tasks_menu_keyboard,
 )
 from scheduler import SchedulerManager
-<<<<<<< HEAD
-from storage import (
-    DBManager,
-    DailyPlanItem,
-    Reminder,
-    UTC,
-)
-from meta import get_version_line
-from routers.version import version_router
-=======
 from storage import DBManager, Reminder, UTC
->>>>>>> 68b5a56a
 
 logging.basicConfig(level=logging.INFO)
 logger = logging.getLogger(__name__)
@@ -85,10 +53,6 @@
 BASE_DIR = Path(__file__).resolve().parent
 DB_PATH = BASE_DIR / "data" / "mentor.db"
 KYIV_TZ = ZoneInfo("Europe/Kyiv")
-<<<<<<< HEAD
-MAX_PLAN_ITEMS = 3
-=======
->>>>>>> 68b5a56a
 
 
 @dataclass(slots=True)
@@ -197,12 +161,6 @@
 db_manager = DBManager(DB_PATH)
 scheduler: SchedulerManager | None = None
 
-<<<<<<< HEAD
-
-async def reset_state(state: FSMContext) -> None:
-    if await state.get_state() is not None:
-        await state.clear()
-=======
 RITUAL_PRESETS: Sequence[tuple[str, str, str]] = (
     (
         "Утренний фокус (20 минут)",
@@ -220,7 +178,6 @@
         "Снижает стресс и улучшает сон.",
     ),
 )
->>>>>>> 68b5a56a
 
 
 async def show_main_menu(message: Message) -> None:
@@ -230,12 +187,6 @@
     )
 
 
-<<<<<<< HEAD
-async def ensure_user_registered(chat_id: int, user_id: int) -> None:
-    inserted = await db_manager.register_user(chat_id, user_id)
-    if inserted and scheduler:
-        await scheduler.reschedule_all()
-=======
 async def show_reminders_menu(message: Message) -> None:
     await message.answer(
         "Раздел «Напоминания». Что делаем?",
@@ -246,7 +197,6 @@
 async def reset_state(state: FSMContext) -> None:
     if await state.get_state() is not None:
         await state.clear()
->>>>>>> 68b5a56a
 
 
 def format_reminder_card(reminder: Reminder) -> str:
@@ -264,15 +214,9 @@
         if value not in selected:
             continue
         delta = timedelta(minutes=int(value))
-<<<<<<< HEAD
-        fire_dt = event_dt_utc - delta
-        if fire_dt > now_utc:
-            alerts.append(fire_dt)
-=======
         alert_time = event_dt_utc - delta
         if alert_time > now_utc:
             alerts.append(alert_time)
->>>>>>> 68b5a56a
     return alerts
 
 
@@ -288,16 +232,6 @@
     return CalendarMonth(year=year, month=new_month)
 
 
-<<<<<<< HEAD
-def today_local() -> date:
-    return datetime.now(tz=KYIV_TZ).date()
-
-
-# --- main and navigation --------------------------------------------------------
-
-
-=======
->>>>>>> 68b5a56a
 @router.message(CommandStart())
 async def cmd_start(message: Message, state: FSMContext) -> None:
     await reset_state(state)
@@ -320,10 +254,6 @@
 
 @router.message(F.text == "⬅️ Назад")
 async def go_back(message: Message, state: FSMContext) -> None:
-<<<<<<< HEAD
-    await reset_state(state)
-    await show_main_menu(message)
-=======
     current = await state.get_state()
     if current is None:
         await show_main_menu(message)
@@ -361,7 +291,6 @@
     else:
         await state.clear()
         await show_reminders_menu(message)
->>>>>>> 68b5a56a
 
 
 @router.message(F.text == "❌ Отмена")
@@ -370,23 +299,12 @@
     await message.answer("Отмена. Выберите следующий шаг.", reply_markup=main_menu_keyboard())
 
 
-<<<<<<< HEAD
-# --- reminders -----------------------------------------------------------------
-
-
-@router.message(F.text == "⏰ Напоминания")
-async def reminders_menu(message: Message, state: FSMContext) -> None:
-    await reset_state(state)
-    await ensure_user_registered(message.chat.id, message.from_user.id)
-    await message.answer("Раздел «Напоминания».", reply_markup=reminders_menu_keyboard())
-=======
 @router.message(F.text == "ℹ️ Помощь")
 async def help_handler(message: Message) -> None:
     await message.answer(
         "Я помогу с напоминаниями, задачами, ритуалами и покупками. "
         "Выбери раздел на клавиатуре снизу.",
     )
->>>>>>> 68b5a56a
 
 
 @router.message(F.text == "➕ Создать")
@@ -401,27 +319,6 @@
     )
 
 
-<<<<<<< HEAD
-@router.callback_query(ReminderCreation.choosing_date, F.data.startswith("date:"))
-async def reminder_choose_date(callback: CallbackQuery, state: FSMContext) -> None:
-    action = callback.data.split(":", 1)[1]
-    if action == "today":
-        target = today_local()
-        draft = ReminderDraft(target_date=target)
-        await state.update_data(reminder=draft)
-        await state.set_state(ReminderCreation.choosing_hour)
-        await callback.message.edit_text("Выберите час", reply_markup=hours_keyboard())
-    elif action == "tomorrow":
-        target = today_local() + timedelta(days=1)
-        draft = ReminderDraft(target_date=target)
-        await state.update_data(reminder=draft)
-        await state.set_state(ReminderCreation.choosing_hour)
-        await callback.message.edit_text("Выберите час", reply_markup=hours_keyboard())
-    elif action == "calendar":
-        today_month = today_local()
-        month = CalendarMonth(year=today_month.year, month=today_month.month)
-        await state.update_data(calendar_month=month)
-=======
 @router.callback_query(F.data.startswith("date:"))
 async def handle_date_choice(callback: CallbackQuery, state: FSMContext) -> None:
     await callback.answer()
@@ -442,7 +339,6 @@
         await callback.message.edit_text("Завтра. Выбери час:")
         await callback.message.answer("Часы:", reply_markup=hours_keyboard())
     elif choice == "calendar":
->>>>>>> 68b5a56a
         await state.set_state(ReminderCreation.choosing_custom_date)
         await callback.message.edit_text(
             "Выберите дату", reply_markup=calendar_keyboard(month)
@@ -450,10 +346,6 @@
     await callback.answer()
 
 
-<<<<<<< HEAD
-@router.callback_query(ReminderCreation.choosing_custom_date)
-async def reminder_choose_custom_date(callback: CallbackQuery, state: FSMContext) -> None:
-=======
 @router.callback_query(F.data.startswith("cal:"))
 async def handle_calendar(callback: CallbackQuery, state: FSMContext) -> None:
     parts = callback.data.split(":")
@@ -462,77 +354,12 @@
         await callback.answer()
         return
 
->>>>>>> 68b5a56a
     data = await state.get_data()
     month: CalendarMonth = data.get("calendar_month")
     if callback.data == "cal:prev":
         month = shift_month(month, -1)
         await state.update_data(calendar_month=month)
         await callback.message.edit_reply_markup(reply_markup=calendar_keyboard(month))
-<<<<<<< HEAD
-    elif callback.data == "cal:next":
-        month = shift_month(month, 1)
-        await state.update_data(calendar_month=month)
-        await callback.message.edit_reply_markup(reply_markup=calendar_keyboard(month))
-    elif callback.data.startswith("cal:select:"):
-        _, _year, _month, _day = callback.data.split(":")
-        target = date(int(_year), int(_month), int(_day))
-        draft = ReminderDraft(target_date=target)
-        await state.update_data(reminder=draft)
-        await state.set_state(ReminderCreation.choosing_hour)
-        await callback.message.edit_text("Выберите час", reply_markup=hours_keyboard())
-    await callback.answer()
-
-
-@router.callback_query(ReminderCreation.choosing_hour, F.data.startswith("hour:"))
-async def reminder_choose_hour(callback: CallbackQuery, state: FSMContext) -> None:
-    hour = int(callback.data.split(":", 1)[1])
-    data = await state.get_data()
-    draft: ReminderDraft = data["reminder"]
-    draft.hour = hour
-    await state.update_data(reminder=draft)
-    await state.set_state(ReminderCreation.choosing_minute)
-    await callback.message.edit_text("Выберите минуты", reply_markup=minutes_keyboard())
-    await callback.answer()
-
-
-@router.callback_query(ReminderCreation.choosing_minute, F.data.startswith("minute:"))
-async def reminder_choose_minute(callback: CallbackQuery, state: FSMContext) -> None:
-    minute = int(callback.data.split(":", 1)[1])
-    data = await state.get_data()
-    draft: ReminderDraft = data["reminder"]
-    draft.minute = minute
-    await state.update_data(reminder=draft)
-    await state.set_state(ReminderCreation.choosing_alerts)
-    await callback.message.edit_text(
-        "За сколько напомнить дополнительно?",
-        reply_markup=alerts_keyboard(draft.alerts),
-    )
-    await callback.answer()
-
-
-@router.callback_query(ReminderCreation.choosing_alerts, F.data.startswith("alert:"))
-async def reminder_choose_alerts(callback: CallbackQuery, state: FSMContext) -> None:
-    value = callback.data.split(":", 1)[1]
-    data = await state.get_data()
-    draft: ReminderDraft = data["reminder"]
-    if value == "done":
-        if not draft.is_complete:
-            await callback.answer("Укажите время и дату", show_alert=True)
-            return
-        await state.set_state(ReminderCreation.entering_text)
-        await callback.message.edit_text(
-            "Что напомнить?", reply_markup=None
-        )
-    else:
-        if value in draft.alerts:
-            draft.alerts.remove(value)
-        else:
-            draft.alerts.add(value)
-        await state.update_data(reminder=draft)
-        await callback.message.edit_reply_markup(reply_markup=alerts_keyboard(draft.alerts))
-    await callback.answer()
-=======
         await callback.answer()
         return
     if action == "next":
@@ -603,31 +430,11 @@
         draft.alerts.add(value)
     await state.update_data(draft=draft)
     await callback.message.edit_reply_markup(reply_markup=alerts_keyboard(draft.alerts))
->>>>>>> 68b5a56a
 
 
 @router.message(ReminderCreation.entering_text)
 async def reminder_enter_text(message: Message, state: FSMContext) -> None:
     data = await state.get_data()
-<<<<<<< HEAD
-    draft: ReminderDraft = data["reminder"]
-    if not draft.is_complete:
-        await message.answer("Не хватает данных для напоминания.")
-        return
-    event_dt = draft.build_event_datetime()
-    alerts = compute_alert_datetimes(event_dt, draft.alerts)
-    now_utc = datetime.now(tz=UTC)
-    reminder, alert_objs = await db_manager.create_reminder(
-        chat_id=message.chat.id,
-        user_id=message.from_user.id,
-        text=message.text,
-        event_ts_utc=event_dt,
-        created_utc=now_utc,
-        alert_times_utc=alerts,
-    )
-    if scheduler:
-        await scheduler.schedule_alerts(alert_objs)
-=======
     draft: ReminderDraft = data.get("draft")
     if not draft or not draft.is_complete:
         await message.answer("Что-то пошло не так. Попробуй создать напоминание заново.")
@@ -657,7 +464,6 @@
         format_reminder_card(reminder),
         reply_markup=reminder_actions_keyboard(reminder.id),
     )
->>>>>>> 68b5a56a
     await state.clear()
     await message.answer(
         "Готово! Напоминание создано.",
@@ -665,9 +471,6 @@
     )
 
 
-<<<<<<< HEAD
-async def list_reminders(
-=======
 @router.message(ReminderCreation.entering_text, F.text & ~F.text.startswith("/"))
 async def reminder_text_entered(message: Message, state: FSMContext) -> None:
     await finalize_reminder(message, state, message.text)
@@ -679,7 +482,6 @@
 
 
 async def send_reminder_list(
->>>>>>> 68b5a56a
     message: Message,
     *,
     start: Optional[datetime],
@@ -704,13 +506,6 @@
 
 
 @router.message(F.text == "📅 На сегодня")
-<<<<<<< HEAD
-async def reminders_today(message: Message) -> None:
-    local_today = today_local()
-    start = datetime.combine(local_today, time(0, 0), tzinfo=KYIV_TZ).astimezone(UTC)
-    end = start + timedelta(days=1)
-    await list_reminders(message, start=start, end=end, archived=False)
-=======
 async def reminders_today(message: Message, state: FSMContext) -> None:
     await state.clear()
     today = datetime.now(tz=KYIV_TZ).date()
@@ -724,7 +519,6 @@
         archived=False,
     )
     await send_reminder_list(message, reminders, "На сегодня пока ничего нет.")
->>>>>>> 68b5a56a
 
 
 @router.message(F.text == "📆 На завтра")
@@ -741,19 +535,6 @@
 
 
 @router.message(F.text == "📦 Архив")
-<<<<<<< HEAD
-async def reminders_archived(message: Message) -> None:
-    await list_reminders(message, start=None, end=None, archived=True)
-
-
-@router.callback_query(F.data.startswith("rem:delete:"))
-async def reminder_delete(callback: CallbackQuery) -> None:
-    reminder_id = int(callback.data.split(":")[2])
-    await db_manager.delete_reminder(reminder_id)
-    if scheduler:
-        await scheduler.remove_alerts_for_reminder(reminder_id)
-    await callback.message.edit_text("Напоминание удалено.")
-=======
 async def reminders_archive(message: Message, state: FSMContext) -> None:
     await state.clear()
     reminders = await db_manager.get_reminders_for_range(
@@ -788,7 +569,6 @@
     await db_manager.mark_alerts_fired_for_reminder(reminder_id)
     await scheduler.remove_alerts_for_reminder(reminder_id)
     await callback.message.edit_text("🗑 Напоминание перемещено в архив.")
->>>>>>> 68b5a56a
     await callback.answer()
 
 
@@ -796,13 +576,6 @@
 
 
 @router.message(F.text == "✅ Задачи")
-<<<<<<< HEAD
-async def tasks_menu(message: Message, state: FSMContext) -> None:
-    await reset_state(state)
-    await ensure_user_registered(message.chat.id, message.from_user.id)
-    await message.answer("Раздел «Задачи».", reply_markup=tasks_menu_keyboard())
-
-=======
 async def tasks_entry(message: Message, state: FSMContext) -> None:
     await state.clear()
     await message.answer("Раздел «Задачи».", reply_markup=tasks_menu_keyboard())
@@ -816,7 +589,6 @@
         reply_markup=simple_back_keyboard(),
     )
 
->>>>>>> 68b5a56a
 
 @router.message(TaskCreation.entering_text)
 async def task_text_entered(message: Message, state: FSMContext) -> None:
@@ -831,30 +603,6 @@
         f"Задача добавлена: {task.text}", reply_markup=tasks_menu_keyboard()
     )
 
-<<<<<<< HEAD
-
-@router.message(F.text == "➕ Создать задачу")
-async def task_create(message: Message, state: FSMContext) -> None:
-    await state.set_state(TaskCreation.entering_text)
-    await message.answer("Введите текст задачи", reply_markup=cancel_keyboard())
-
-
-@router.message(F.text == "📋 Все задачи")
-async def task_list(message: Message) -> None:
-    tasks = await db_manager.list_tasks(
-        chat_id=message.chat.id,
-        user_id=message.from_user.id,
-        archived=False,
-    )
-    if not tasks:
-        await message.answer("Пока задач нет. Добавьте первую!")
-        return
-    for task in tasks:
-        await message.answer(
-            f"• {task.text}",
-            reply_markup=task_item_actions_keyboard(task.id),
-        )
-=======
 
 @router.message(SimpleTextState.awaiting_task_text)
 async def task_invalid(message: Message) -> None:
@@ -894,81 +642,25 @@
     for task in rows:
         local = task.created_utc.astimezone(KYIV_TZ).strftime("%d.%m %H:%M")
         await message.answer(f"🗄 {task.text}\n<i>создано {local}</i>")
->>>>>>> 68b5a56a
 
 
 @router.callback_query(F.data.startswith("task:"))
 async def task_actions(callback: CallbackQuery) -> None:
-<<<<<<< HEAD
-    _, action, raw_id = callback.data.split(":")
-    task_id = int(raw_id)
+    _, action, task_id_str = callback.data.split(":", 2)
+    task_id = int(task_id_str)
     if action == "done":
-        await db_manager.archive_task(task_id, datetime.now(tz=UTC))
-        await callback.message.edit_text("Задача выполнена ✅")
+        await db_manager.archive_task(task_id)
+        await callback.message.edit_text("✅ Задача перенесена в архив.")
+        await callback.answer()
     elif action == "del":
         await db_manager.delete_task(task_id)
-        await callback.message.edit_text("Задача удалена.")
-    await callback.answer()
-
-
-# --- shopping ------------------------------------------------------------------
-
-
-@router.message(F.text == "🛒 Покупки")
-async def shopping_menu(message: Message, state: FSMContext) -> None:
-    await reset_state(state)
-    await ensure_user_registered(message.chat.id, message.from_user.id)
-    await message.answer("Раздел «Список покупок».", reply_markup=shopping_menu_keyboard())
-
-
-@router.message(ShoppingCreation.entering_text)
-async def shopping_text(message: Message, state: FSMContext) -> None:
-    await db_manager.create_shopping_item(
-        chat_id=message.chat.id,
-        user_id=message.from_user.id,
-        text=message.text,
-        created_utc=datetime.now(tz=UTC),
-    )
-    await state.clear()
-    await message.answer("Добавлено в список.", reply_markup=shopping_menu_keyboard())
-
-
-@router.message(F.text == "➕ Добавить позицию")
-async def shopping_add(message: Message, state: FSMContext) -> None:
-    await state.set_state(ShoppingCreation.entering_text)
-    await message.answer("Что купить?", reply_markup=cancel_keyboard())
-
-
-@router.message(F.text == "📋 Посмотреть список")
-async def shopping_list(message: Message) -> None:
-    items = await db_manager.list_shopping(
-        chat_id=message.chat.id,
-        user_id=message.from_user.id,
-        archived=False,
-    )
-    if not items:
-        await message.answer("Список пуст.")
-        return
-    for item in items:
-        await message.answer(
-            f"• {item.text}",
-            reply_markup=shopping_item_actions_keyboard(item.id),
-        )
-
-
-@router.message(F.text == "📦 История")
-async def shopping_archive(message: Message) -> None:
-    items = await db_manager.list_shopping(
-        chat_id=message.chat.id,
-        user_id=message.from_user.id,
-        archived=True,
-    )
-    if not items:
-        await message.answer("Архив пуст.")
-        return
-    text = "\n".join(f"• {item.text}" for item in items)
-    await message.answer(text)
-
+        await callback.message.edit_text("🗑 Задача удалена.")
+        await callback.answer()
+    else:
+        await callback.answer()
+
+
+# --- rituals -------------------------------------------------------------------
 
 @router.callback_query(F.data.startswith("shop:"))
 async def shopping_actions(callback: CallbackQuery) -> None:
@@ -981,23 +673,6 @@
         await db_manager.delete_shopping_item(item_id)
         await callback.message.edit_text("Удалено из списка.")
     await callback.answer()
-=======
-    _, action, task_id_str = callback.data.split(":", 2)
-    task_id = int(task_id_str)
-    if action == "done":
-        await db_manager.archive_task(task_id)
-        await callback.message.edit_text("✅ Задача перенесена в архив.")
-        await callback.answer()
-    elif action == "del":
-        await db_manager.delete_task(task_id)
-        await callback.message.edit_text("🗑 Задача удалена.")
-        await callback.answer()
-    else:
-        await callback.answer()
-
-
-# --- rituals -------------------------------------------------------------------
-
 
 @router.message(F.text == "🔁 Ритуалы")
 async def rituals_entry(message: Message, state: FSMContext) -> None:
@@ -1012,8 +687,6 @@
         "Отправь текст ритуала одной строкой.",
         reply_markup=simple_back_keyboard(),
     )
->>>>>>> 68b5a56a
-
 
 # --- rituals -------------------------------------------------------------------
 
@@ -1025,145 +698,6 @@
         chat_id=message.chat.id,
         user_id=message.from_user.id,
     )
-<<<<<<< HEAD
-    await message.answer(
-        "🧘 Мои ритуалы. Выберите, что добавить в напоминания:",
-        reply_markup=rituals_menu_keyboard(presets_added),
-    )
-
-
-@router.callback_query(F.data.startswith("rit:preset:"))
-async def ritual_show(callback: CallbackQuery) -> None:
-    preset_key = callback.data.split(":")[2]
-    preset = RITUAL_PRESETS.get(preset_key)
-    if not preset:
-        await callback.answer("Неизвестный ритуал", show_alert=True)
-        return
-    text = (
-        f"<b>{preset.title}</b>\n"
-        f"{preset.summary}\n\n"
-        f"Как выполнять: {preset.steps}\n\n"
-        "Добавить напоминание на сегодня или завтра?"
-    )
-    await callback.message.edit_text(
-        text,
-        reply_markup=ritual_schedule_keyboard(preset.key),
-    )
-    await callback.answer()
-
-
-@router.callback_query(F.data.startswith("rit:schedule:"))
-async def ritual_schedule(callback: CallbackQuery) -> None:
-    _, _, preset_key, day = callback.data.split(":")
-    preset = RITUAL_PRESETS.get(preset_key)
-    if not preset:
-        await callback.answer("Неизвестный пресет", show_alert=True)
-        return
-    base_date = today_local()
-    if day == "tomorrow":
-        base_date += timedelta(days=1)
-    event_local = datetime.combine(base_date, time(preset.hour, preset.minute), tzinfo=KYIV_TZ)
-    reminder_text = f"{preset.title}: {preset.steps}"
-    reminder, alerts = await db_manager.create_reminder(
-        chat_id=callback.message.chat.id,
-        user_id=callback.from_user.id,
-        text=reminder_text,
-        event_ts_utc=event_local.astimezone(UTC),
-        created_utc=datetime.now(tz=UTC),
-        alert_times_utc=compute_alert_datetimes(event_local.astimezone(UTC), {"15", "0"}),
-    )
-    await db_manager.mark_ritual_added(
-        chat_id=callback.message.chat.id,
-        user_id=callback.from_user.id,
-        preset_key=preset.key,
-        text=reminder_text,
-        created_utc=datetime.now(tz=UTC),
-    )
-    if scheduler:
-        await scheduler.schedule_alerts(alerts)
-    await callback.message.edit_text(
-        "Ритуал добавлен в напоминания!",
-        reply_markup=reminder_actions_keyboard(reminder.id),
-    )
-    await callback.answer()
-
-
-# --- daily plan ----------------------------------------------------------------
-
-
-@router.message(F.text == "🗓 План дня")
-async def daily_plan_menu(message: Message, state: FSMContext) -> None:
-    await reset_state(state)
-    await ensure_user_registered(message.chat.id, message.from_user.id)
-    await message.answer(
-        "План дня на сегодня.",
-        reply_markup=daily_plan_menu_keyboard(),
-    )
-
-
-@router.message(DailyPlanStates.entering_item)
-async def daily_plan_item_text(message: Message, state: FSMContext) -> None:
-    today_code = today_local().isoformat()
-    count = await db_manager.plan_items_count(
-        chat_id=message.chat.id,
-        user_id=message.from_user.id,
-        date_ymd=today_code,
-    )
-    if count >= MAX_PLAN_ITEMS:
-        await state.clear()
-        await message.answer(
-            "Уже есть три MIT на сегодня. Посмотрите список.",
-            reply_markup=daily_plan_menu_keyboard(),
-        )
-        return
-    await db_manager.add_plan_item(
-        chat_id=message.chat.id,
-        user_id=message.from_user.id,
-        date_ymd=today_code,
-        item=message.text,
-        created_utc=datetime.now(tz=UTC),
-    )
-    await state.clear()
-    await message.answer(
-        "MIT добавлен.", reply_markup=daily_plan_menu_keyboard()
-    )
-
-
-@router.message(F.text == "➕ Добавить пункт")
-async def daily_plan_add(message: Message, state: FSMContext) -> None:
-    today_code = today_local().isoformat()
-    count = await db_manager.plan_items_count(
-        chat_id=message.chat.id,
-        user_id=message.from_user.id,
-        date_ymd=today_code,
-    )
-    if count >= MAX_PLAN_ITEMS:
-        await message.answer("Уже есть 3 MIT. Закрывайте их!")
-        return
-    await state.set_state(DailyPlanStates.entering_item)
-    await message.answer("Какой MIT добавить?", reply_markup=cancel_keyboard())
-
-
-def format_plan_items(items: Sequence[DailyPlanItem]) -> str:
-    lines = []
-    for idx, item in enumerate(items, start=1):
-        prefix = "✅" if item.done else "▫️"
-        lines.append(f"{prefix} {idx}. {item.item}")
-    return "\n".join(lines)
-
-
-@router.message(F.text == "📋 Показать план")
-async def daily_plan_show(message: Message) -> None:
-    items = await db_manager.list_plan_items(
-        chat_id=message.chat.id,
-        user_id=message.from_user.id,
-        date_ymd=today_local().isoformat(),
-    )
-    if not items:
-        await message.answer("План пуст. Добавьте 1–3 MIT.")
-        return
-    await message.answer(format_plan_items(items))
-=======
     await state.clear()
     await message.answer("Сохранил!", reply_markup=rituals_menu_keyboard())
 
@@ -1221,7 +755,6 @@
     await state.set_state(SimpleTextState.awaiting_shopping_text)
     await message.answer("Введи позицию списка покупок.", reply_markup=simple_back_keyboard())
 
->>>>>>> 68b5a56a
 
 
 @router.message(F.text == "✅ Отметить выполнено")
@@ -1265,175 +798,10 @@
         created_ts=datetime.now(tz=UTC),
     )
     await state.clear()
-<<<<<<< HEAD
-    await message.answer("Заметка сохранена.", reply_markup=notes_menu_keyboard())
-=======
     await message.answer("✅ Добавлено!", reply_markup=shopping_menu_keyboard())
 
->>>>>>> 68b5a56a
-
-
-<<<<<<< HEAD
-@router.message(F.text == "🗒 Заметка")
-async def note_add(message: Message, state: FSMContext) -> None:
-    await state.set_state(NoteStates.entering_text)
-    await message.answer("Напишите заметку одним сообщением.", reply_markup=cancel_keyboard())
-
-
-@router.message(F.text == "📋 Мои заметки")
-async def note_list(message: Message) -> None:
-    notes = await db_manager.list_notes(
-        chat_id=message.chat.id,
-        user_id=message.from_user.id,
-        limit=10,
-    )
-    keyboard = notes_list_keyboard([(note.id, note.text[:40]) for note in notes])
-    lines = ["Ваши заметки:"]
-    for note in notes:
-        lines.append(f"• {note.text}")
-    if not notes:
-        lines = ["Заметок пока нет."]
-    await message.answer("\n".join(lines), reply_markup=keyboard)
-
-
-@router.callback_query(F.data.startswith("note:del:"))
-async def note_delete(callback: CallbackQuery) -> None:
-    note_id = int(callback.data.split(":")[2])
-    await db_manager.delete_note(note_id)
-    await callback.message.edit_text("Заметка удалена.")
-    await callback.answer()
-
-
-# --- daily review --------------------------------------------------------------
-
-
-async def start_daily_review(message: Message, state: FSMContext, date_code: str) -> None:
-    await state.set_state(DailyReviewStates.choosing_mit)
-    await state.update_data(review_date=date_code)
-    await message.answer(
-        "Сделал ли MIT'ы сегодня?",
-        reply_markup=review_mit_keyboard(),
-    )
-
-
-@router.callback_query(F.data.startswith("review:start:"))
-async def review_start(callback: CallbackQuery, state: FSMContext) -> None:
-    date_code = callback.data.split(":")[2]
-    await start_daily_review(callback.message, state, date_code)
-    await callback.answer()
-
-
-@router.callback_query(F.data.startswith("review:skip:"))
-async def review_skip(callback: CallbackQuery, state: FSMContext) -> None:
-    await state.clear()
-    await callback.message.edit_text("Ок, напомню завтра.")
-    await callback.answer()
-
-
-@router.callback_query(DailyReviewStates.choosing_mit, F.data.startswith("review:mit:"))
-async def review_choose_mit(callback: CallbackQuery, state: FSMContext) -> None:
-    choice = callback.data.split(":")[2]
-    await state.update_data(review_mit=choice)
-    await state.set_state(DailyReviewStates.choosing_mood)
-    await callback.message.edit_text(
-        "Оцени день по шкале 1–5", reply_markup=review_mood_keyboard()
-    )
-    await callback.answer()
-
-
-@router.callback_query(DailyReviewStates.choosing_mood, F.data.startswith("review:mood:"))
-async def review_choose_mood(callback: CallbackQuery, state: FSMContext) -> None:
-    mood = int(callback.data.split(":")[2])
-    await state.update_data(review_mood=mood)
-    await state.set_state(DailyReviewStates.entering_gratitude)
-    await callback.message.edit_text(
-        "За что благодарен сегодня?", reply_markup=cancel_keyboard()
-    )
-    await callback.answer()
-
-
-@router.message(DailyReviewStates.entering_gratitude)
-async def review_gratitude(message: Message, state: FSMContext) -> None:
-    await state.update_data(review_gratitude=message.text)
-    await state.set_state(DailyReviewStates.entering_notes)
-    await message.answer("Какие заметки или выводы?", reply_markup=cancel_keyboard())
-
-
-@router.message(DailyReviewStates.entering_notes)
-async def review_notes(message: Message, state: FSMContext) -> None:
-    data = await state.get_data()
-    date_code: str = data.get("review_date")
-    summary = (
-        "Готово. Проверьте запись:\n"
-        f"MIT: {data.get('review_mit')}\n"
-        f"Оценка: {data.get('review_mood')}\n"
-        f"Благодарность: {data.get('review_gratitude')}\n"
-        f"Заметки: {message.text}"
-    )
-    await state.update_data(review_notes=message.text)
-    await state.set_state(DailyReviewStates.confirming)
-    await message.answer(
-        summary,
-        reply_markup=review_confirm_keyboard(date_code),
-    )
-
-
-@router.callback_query(DailyReviewStates.confirming, F.data.startswith("review:save:"))
-async def review_save(callback: CallbackQuery, state: FSMContext) -> None:
-    data = await state.get_data()
-    date_code = callback.data.split(":")[2]
-    await db_manager.upsert_daily_review(
-        chat_id=callback.message.chat.id,
-        user_id=callback.from_user.id,
-        date_ymd=date_code,
-        mit_done=data.get("review_mit", ""),
-        mood=int(data.get("review_mood", 0)),
-        gratitude=data.get("review_gratitude", ""),
-        notes=data.get("review_notes", ""),
-        created_ts_utc=datetime.now(tz=UTC),
-    )
-    await state.clear()
-    await callback.message.edit_text("Чекпоинт сохранён. Отличная работа!")
-    await callback.answer()
-
-
-@router.callback_query(DailyReviewStates.confirming, F.data.startswith("review:cancel:"))
-async def review_cancel(callback: CallbackQuery, state: FSMContext) -> None:
-    await state.clear()
-    await callback.message.edit_text("Чекпоинт пропущен. До завтра!")
-    await callback.answer()
-
-
-# --- report --------------------------------------------------------------------
-
-
-@router.message(F.text == "📈 Отчёт")
-async def show_report(message: Message) -> None:
-    await ensure_user_registered(message.chat.id, message.from_user.id)
-    done_mit, total_mit, streak, tasks_done = await db_manager.weekly_report(
-        chat_id=message.chat.id,
-        user_id=message.from_user.id,
-        today=today_local(),
-    )
-    report_lines = [
-        "📈 Отчёт за неделю:",
-        f"• Сделано MIT: {done_mit}/{total_mit}",
-        f"• Стабильность чекпоинтов: {streak} дн.",
-        f"• Завершено задач: {tasks_done}",
-    ]
-    await message.answer("\n".join(report_lines))
-
-
-# --- application ----------------------------------------------------------------
-
-
-async def main() -> None:
-    await db_manager.init()
-    logger.info(get_version_line())
-
-    bot_token = os.environ.get("BOT_TOKEN")
-    if not bot_token:
-=======
+
+
 
 @router.message(F.text == "📋 Список покупок")
 async def shopping_list(message: Message, state: FSMContext) -> None:
@@ -1491,7 +859,6 @@
     load_dotenv()
     token = os.getenv("BOT_TOKEN")
     if not token:
->>>>>>> 68b5a56a
         raise RuntimeError("BOT_TOKEN is not set")
     bot = Bot(token=bot_token, default=DefaultBotProperties(parse_mode=ParseMode.HTML))
     global scheduler
@@ -1517,13 +884,8 @@
 
     await dp.start_polling(bot, on_startup=on_startup, on_shutdown=on_shutdown)
 
-
 if __name__ == "__main__":
-<<<<<<< HEAD
-    asyncio.run(main())
-=======
     try:
         asyncio.run(main())
     except (KeyboardInterrupt, SystemExit):
-        logger.info("Bot stopped")
->>>>>>> 68b5a56a
+        logger.info("Bot stopped")