from __future__ import annotations

from dataclasses import dataclass
from typing import Iterable, Sequence

from aiogram.types import InlineKeyboardMarkup, ReplyKeyboardMarkup
from aiogram.utils.keyboard import InlineKeyboardBuilder, ReplyKeyboardBuilder


<<<<<<< HEAD
# --- shared ---------------------------------------------------------------------

=======
# --- main menus ----------------------------------------------------------------
>>>>>>> 68b5a56a

def main_menu_keyboard() -> ReplyKeyboardMarkup:
    builder = ReplyKeyboardBuilder()
    builder.button(text="⏰ Напоминания")
    builder.button(text="✅ Задачи")
<<<<<<< HEAD
    builder.button(text="🧘 Ритуалы")
    builder.button(text="🛒 Покупки")
    builder.button(text="🗓 План дня")
    builder.button(text="🗒 Заметки")
    builder.button(text="📈 Отчёт")
    builder.adjust(2, 2, 3)
    return builder.as_markup(resize_keyboard=True)


def simple_back_keyboard() -> ReplyKeyboardMarkup:
    builder = ReplyKeyboardBuilder()
    builder.button(text="⬅️ Назад")
    builder.button(text="🏠 На главную")
    builder.adjust(2)
    return builder.as_markup(resize_keyboard=True)


def cancel_keyboard() -> ReplyKeyboardMarkup:
    builder = ReplyKeyboardBuilder()
    builder.button(text="❌ Отмена")
    builder.adjust(1)
    return builder.as_markup(resize_keyboard=True)


# --- reminders -----------------------------------------------------------------

ALERT_OPTIONS: Sequence[tuple[str, str]] = (
    ("За 24 ч", "1440"),
    ("За 3 ч", "180"),
    ("За 1 ч", "60"),
    ("За 30 мин", "30"),
    ("За 15 мин", "15"),
    ("В момент", "0"),
)

ALERT_DEFAULT_SELECTION = {"15", "0"}


@dataclass(slots=True)
class CalendarMonth:
    year: int
    month: int


def reminders_menu_keyboard() -> ReplyKeyboardMarkup:
    builder = ReplyKeyboardBuilder()
    builder.button(text="➕ Создать")
    builder.button(text="📅 На сегодня")
    builder.button(text="📆 На завтра")
    builder.button(text="📋 Все")
    builder.button(text="📦 Архив")
    builder.button(text="⬅️ Назад")
    builder.button(text="🏠 На главную")
    builder.adjust(2, 2, 2, 1)
    return builder.as_markup(resize_keyboard=True)


def reminder_date_choice_keyboard() -> InlineKeyboardMarkup:
    builder = InlineKeyboardBuilder()
    builder.button(text="Сегодня", callback_data="date:today")
    builder.button(text="Завтра", callback_data="date:tomorrow")
    builder.button(text="📅 Другая дата", callback_data="date:calendar")
    builder.adjust(3)
    return builder.as_markup()


def hours_keyboard() -> InlineKeyboardMarkup:
    builder = InlineKeyboardBuilder()
    for hour in range(24):
        builder.button(text=f"{hour:02d}", callback_data=f"hour:{hour}")
    builder.adjust(6, 6, 6, 6)
    return builder.as_markup()


REMINDER_MINUTES = (0, 10, 20, 40, 50)


def minutes_keyboard() -> InlineKeyboardMarkup:
    builder = InlineKeyboardBuilder()
    for minute in REMINDER_MINUTES:
        builder.button(text=f"{minute:02d}", callback_data=f"minute:{minute}")
    builder.adjust(3, 2)
    return builder.as_markup()


=======
    builder.button(text="🔁 Ритуалы")
    builder.button(text="🛒 Список покупок")
    builder.button(text="ℹ️ Помощь")
    builder.adjust(2, 2, 1)
    return builder.as_markup(resize_keyboard=True)


def simple_back_keyboard() -> ReplyKeyboardMarkup:
    builder = ReplyKeyboardBuilder()
    builder.button(text="⬅️ Назад")
    builder.button(text="🏠 На главную")
    builder.adjust(2)
    return builder.as_markup(resize_keyboard=True)


# --- reminders -----------------------------------------------------------------

ALERT_OPTIONS: Sequence[tuple[str, str]] = (
    ("За 24 ч", "1440"),
    ("За 3 ч", "180"),
    ("За 1 ч", "60"),
    ("За 30 мин", "30"),
    ("За 15 мин", "15"),
    ("В момент", "0"),
)

ALERT_DEFAULT_SELECTION = {"15", "0"}


def reminders_menu_keyboard() -> ReplyKeyboardMarkup:
    builder = ReplyKeyboardBuilder()
    builder.button(text="➕ Создать")
    builder.button(text="📅 На сегодня")
    builder.button(text="📆 На завтра")
    builder.button(text="📋 Все")
    builder.button(text="📦 Архив")
    builder.button(text="⬅️ Назад")
    builder.button(text="🏠 На главную")
    builder.adjust(2, 2, 2, 1)
    return builder.as_markup(resize_keyboard=True)


def reminder_date_choice_keyboard() -> InlineKeyboardMarkup:
    builder = InlineKeyboardBuilder()
    builder.button(text="Сегодня", callback_data="date:today")
    builder.button(text="Завтра", callback_data="date:tomorrow")
    builder.button(text="📅 На дату…", callback_data="date:calendar")
    builder.adjust(3)
    return builder.as_markup()


def hours_keyboard() -> InlineKeyboardMarkup:
    builder = InlineKeyboardBuilder()
    for hour in range(24):
        builder.button(text=f"{hour:02d}", callback_data=f"hour:{hour}")
    builder.adjust(6, 6, 6, 6)
    return builder.as_markup()


MINUTES = (0, 5, 10, 15, 20, 30, 40, 45, 50)


def minutes_keyboard() -> InlineKeyboardMarkup:
    builder = InlineKeyboardBuilder()
    for minute in MINUTES:
        builder.button(text=f"{minute:02d}", callback_data=f"minute:{minute}")
    builder.adjust(4, 4, 1)
    return builder.as_markup()


>>>>>>> 68b5a56a
def alerts_keyboard(selected: Iterable[str]) -> InlineKeyboardMarkup:
    selected_set = set(selected)
    builder = InlineKeyboardBuilder()
    for label, value in ALERT_OPTIONS:
<<<<<<< HEAD
        prefix = "✅" if value in selected_set else "▫️"
        builder.button(text=f"{prefix} {label}", callback_data=f"alert:{value}")
=======
        mark = "✅ " if value in selected_set else "▫️ "
        builder.button(text=f"{mark}{label}", callback_data=f"alert:{value}")
>>>>>>> 68b5a56a
    builder.button(text="Готово", callback_data="alert:done")
    builder.adjust(2, 2, 2, 1)
    return builder.as_markup()


def reminder_actions_keyboard(reminder_id: int) -> InlineKeyboardMarkup:
    builder = InlineKeyboardBuilder()
    builder.button(text="Удалить", callback_data=f"rem:delete:{reminder_id}")
    return builder.as_markup()

<<<<<<< HEAD
=======

@dataclass(slots=True)
class CalendarMonth:
    year: int
    month: int
>>>>>>> 68b5a56a


def calendar_keyboard(month: CalendarMonth) -> InlineKeyboardMarkup:
    import calendar

    builder = InlineKeyboardBuilder()
    builder.button(
        text=f"{calendar.month_name[month.month]} {month.year}",
        callback_data="cal:ignore",
    )
    builder.adjust(1)

<<<<<<< HEAD
    for day in ("Пн", "Вт", "Ср", "Чт", "Пт", "Сб", "Вс"):
        builder.button(text=day, callback_data="cal:ignore")
    builder.adjust(7)

    cal = calendar.Calendar(firstweekday=0)
    for week in cal.monthdayscalendar(month.year, month.month):
=======
    for day_name in ("Mo", "Tu", "We", "Th", "Fr", "Sa", "Su"):
        builder.button(text=day_name, callback_data="cal:ignore")
    builder.adjust(7)

    calendar_iter = calendar.Calendar(firstweekday=0)
    for week in calendar_iter.monthdayscalendar(month.year, month.month):
>>>>>>> 68b5a56a
        for day in week:
            if day == 0:
                builder.button(text=" ", callback_data="cal:ignore")
            else:
                builder.button(
                    text=str(day), callback_data=f"cal:select:{month.year}:{month.month}:{day}"
                )
        builder.adjust(7)

    builder.button(text="«", callback_data="cal:prev")
    builder.button(text="»", callback_data="cal:next")
    builder.adjust(2)
    return builder.as_markup()
<<<<<<< HEAD


# --- tasks ---------------------------------------------------------------------


def tasks_menu_keyboard() -> ReplyKeyboardMarkup:
    builder = ReplyKeyboardBuilder()
    builder.button(text="➕ Создать задачу")
    builder.button(text="📋 Все задачи")
    builder.button(text="⬅️ Назад")
    builder.button(text="🏠 На главную")
    builder.adjust(2, 2)
=======


# --- tasks ---------------------------------------------------------------------

def tasks_menu_keyboard() -> ReplyKeyboardMarkup:
    builder = ReplyKeyboardBuilder()
    builder.button(text="➕ Создать задачу")
    builder.button(text="📋 Список задач")
    builder.button(text="📦 Архив задач")
    builder.button(text="⬅️ Назад")
    builder.button(text="🏠 На главную")
    builder.adjust(2, 2, 1)
>>>>>>> 68b5a56a
    return builder.as_markup(resize_keyboard=True)


def task_item_actions_keyboard(task_id: int) -> InlineKeyboardMarkup:
    builder = InlineKeyboardBuilder()
    builder.button(text="✅ Готово", callback_data=f"task:done:{task_id}")
    builder.button(text="🗑 Удалить", callback_data=f"task:del:{task_id}")
    builder.adjust(2)
    return builder.as_markup()


# --- shopping ------------------------------------------------------------------
<<<<<<< HEAD

=======
>>>>>>> 68b5a56a

def shopping_menu_keyboard() -> ReplyKeyboardMarkup:
    builder = ReplyKeyboardBuilder()
    builder.button(text="➕ Добавить позицию")
<<<<<<< HEAD
    builder.button(text="📋 Посмотреть список")
    builder.button(text="📦 История")
=======
    builder.button(text="📋 Список покупок")
    builder.button(text="📦 Архив покупок")
>>>>>>> 68b5a56a
    builder.button(text="⬅️ Назад")
    builder.button(text="🏠 На главную")
    builder.adjust(2, 2, 1)
    return builder.as_markup(resize_keyboard=True)


def shopping_item_actions_keyboard(item_id: int) -> InlineKeyboardMarkup:
    builder = InlineKeyboardBuilder()
    builder.button(text="✅ Куплено", callback_data=f"shop:done:{item_id}")
    builder.button(text="🗑 Удалить", callback_data=f"shop:del:{item_id}")
    builder.adjust(2)
    return builder.as_markup()


# --- rituals -------------------------------------------------------------------

<<<<<<< HEAD
RITUAL_ACTION_PREFIX = "rit"


def rituals_menu_keyboard(already_added: Iterable[str]) -> InlineKeyboardMarkup:
    builder = InlineKeyboardBuilder()
    added = set(already_added)
    presets = (
        (
            "sunrise_focus",
            "Утренний фокус",
            "Дыхание 4×4×4 → журнал благодарностей (3 пункта) → первый шаг к цели",
            "20 минут, заряд энергии и ясность",
        ),
        (
            "midday_reset",
            "Полуденный ресет",
            "10 глубоких вдохов → проверка MIT → короткая запись итога",
            "5 минут, помогает перезагрузиться",
        ),
        (
            "evening_anchor",
            "Вечерний якорь",
            "Тёплая музыка → 3 благодарности → визуализация успеха",
            "10 минут, снижает стресс и улучшает сон",
        ),
    )
    for preset_id, title, _, summary in presets:
        mark = "✅" if preset_id in added else "➕"
        builder.button(
            text=f"{mark} {title}",
            callback_data=f"{RITUAL_ACTION_PREFIX}:preset:{preset_id}",
        )
        builder.button(text=summary, callback_data="rit:ignore")
        builder.adjust(1, 1)
    return builder.as_markup()


def ritual_schedule_keyboard(preset_id: str) -> InlineKeyboardMarkup:
    builder = InlineKeyboardBuilder()
    for label, day in (("Сегодня", "today"), ("Завтра", "tomorrow")):
        builder.button(
            text=label,
            callback_data=f"{RITUAL_ACTION_PREFIX}:schedule:{preset_id}:{day}",
        )
    builder.adjust(2)
    return builder.as_markup()


# --- daily plan ----------------------------------------------------------------


def daily_plan_menu_keyboard() -> ReplyKeyboardMarkup:
    builder = ReplyKeyboardBuilder()
    builder.button(text="➕ Добавить пункт")
    builder.button(text="📋 Показать план")
    builder.button(text="✅ Отметить выполнено")
=======
def rituals_menu_keyboard() -> ReplyKeyboardMarkup:
    builder = ReplyKeyboardBuilder()
    builder.button(text="➕ Добавить ритуал")
    builder.button(text="🧩 Пресеты")
    builder.button(text="📋 Мои ритуалы")
>>>>>>> 68b5a56a
    builder.button(text="⬅️ Назад")
    builder.button(text="🏠 На главную")
    builder.adjust(2, 2, 1)
    return builder.as_markup(resize_keyboard=True)


<<<<<<< HEAD
def daily_plan_items_keyboard(items: Sequence[tuple[int, str]]) -> InlineKeyboardMarkup:
    builder = InlineKeyboardBuilder()
    for item_id, title in items:
        builder.button(text=f"✅ {title}", callback_data=f"plan:done:{item_id}")
    if not items:
        builder.button(text="Нет активных пунктов", callback_data="plan:ignore")
=======
def rituals_list_item_keyboard(ritual_id: int) -> InlineKeyboardMarkup:
    builder = InlineKeyboardBuilder()
    builder.button(text="🗑 Удалить", callback_data=f"rit:del:{ritual_id}")
>>>>>>> 68b5a56a
    builder.adjust(1)
    return builder.as_markup()


<<<<<<< HEAD
# --- notes ---------------------------------------------------------------------


def notes_menu_keyboard() -> ReplyKeyboardMarkup:
    builder = ReplyKeyboardBuilder()
    builder.button(text="🗒 Заметка")
    builder.button(text="📋 Мои заметки")
    builder.button(text="⬅️ Назад")
    builder.button(text="🏠 На главную")
    builder.adjust(2, 2)
    return builder.as_markup(resize_keyboard=True)


def notes_list_keyboard(notes: Sequence[tuple[int, str]]) -> InlineKeyboardMarkup:
    builder = InlineKeyboardBuilder()
    if not notes:
        builder.button(text="Нет заметок", callback_data="note:ignore")
        builder.adjust(1)
        return builder.as_markup()
    for note_id, text in notes:
        builder.button(text=f"🗑 {text}", callback_data=f"note:del:{note_id}")
    builder.adjust(1)
    return builder.as_markup()


# --- daily review --------------------------------------------------------------


def review_prompt_keyboard(date_label: str, date_code: str) -> InlineKeyboardMarkup:
    builder = InlineKeyboardBuilder()
    builder.button(
        text=f"Заполнить за {date_label}", callback_data=f"review:start:{date_code}"
    )
    builder.button(text="Пропустить", callback_data=f"review:skip:{date_code}")
    builder.adjust(1)
    builder.adjust(1)
    return builder.as_markup()


def review_mit_keyboard() -> InlineKeyboardMarkup:
    builder = InlineKeyboardBuilder()
    builder.button(text="Да", callback_data="review:mit:yes")
    builder.button(text="Частично", callback_data="review:mit:partial")
    builder.button(text="Нет", callback_data="review:mit:no")
    builder.adjust(3)
    return builder.as_markup()


def review_mood_keyboard() -> InlineKeyboardMarkup:
    builder = InlineKeyboardBuilder()
    for score in range(1, 6):
        builder.button(text=str(score), callback_data=f"review:mood:{score}")
    builder.adjust(5)
    return builder.as_markup()


def review_confirm_keyboard(date_code: str) -> InlineKeyboardMarkup:
    builder = InlineKeyboardBuilder()
    builder.button(text="Сохранить", callback_data=f"review:save:{date_code}")
    builder.button(text="Пропустить", callback_data=f"review:cancel:{date_code}")
    builder.adjust(2)
    return builder.as_markup()


=======
>>>>>>> 68b5a56a
__all__ = [
    "ALERT_DEFAULT_SELECTION",
    "ALERT_OPTIONS",
    "CalendarMonth",
    "alerts_keyboard",
<<<<<<< HEAD
    "cancel_keyboard",
    "calendar_keyboard",
    "daily_plan_items_keyboard",
    "daily_plan_menu_keyboard",
    "hours_keyboard",
    "main_menu_keyboard",
    "minutes_keyboard",
    "notes_list_keyboard",
    "notes_menu_keyboard",
    "reminder_actions_keyboard",
    "reminder_date_choice_keyboard",
    "reminders_menu_keyboard",
    "review_confirm_keyboard",
    "review_mit_keyboard",
    "review_mood_keyboard",
    "review_prompt_keyboard",
    "ritual_schedule_keyboard",
=======
    "calendar_keyboard",
    "hours_keyboard",
    "main_menu_keyboard",
    "minutes_keyboard",
    "reminder_actions_keyboard",
    "reminder_date_choice_keyboard",
    "reminders_menu_keyboard",
    "rituals_list_item_keyboard",
>>>>>>> 68b5a56a
    "rituals_menu_keyboard",
    "shopping_item_actions_keyboard",
    "shopping_menu_keyboard",
    "simple_back_keyboard",
    "task_item_actions_keyboard",
    "tasks_menu_keyboard",
]<|MERGE_RESOLUTION|>--- conflicted
+++ resolved
@@ -7,24 +7,16 @@
 from aiogram.utils.keyboard import InlineKeyboardBuilder, ReplyKeyboardBuilder
 
 
-<<<<<<< HEAD
-# --- shared ---------------------------------------------------------------------
-
-=======
 # --- main menus ----------------------------------------------------------------
->>>>>>> 68b5a56a
 
 def main_menu_keyboard() -> ReplyKeyboardMarkup:
     builder = ReplyKeyboardBuilder()
     builder.button(text="⏰ Напоминания")
     builder.button(text="✅ Задачи")
-<<<<<<< HEAD
-    builder.button(text="🧘 Ритуалы")
-    builder.button(text="🛒 Покупки")
-    builder.button(text="🗓 План дня")
-    builder.button(text="🗒 Заметки")
-    builder.button(text="📈 Отчёт")
-    builder.adjust(2, 2, 3)
+    builder.button(text="🔁 Ритуалы")
+    builder.button(text="🛒 Список покупок")
+    builder.button(text="ℹ️ Помощь")
+    builder.adjust(2, 2, 1)
     return builder.as_markup(resize_keyboard=True)
 
 
@@ -33,13 +25,6 @@
     builder.button(text="⬅️ Назад")
     builder.button(text="🏠 На главную")
     builder.adjust(2)
-    return builder.as_markup(resize_keyboard=True)
-
-
-def cancel_keyboard() -> ReplyKeyboardMarkup:
-    builder = ReplyKeyboardBuilder()
-    builder.button(text="❌ Отмена")
-    builder.adjust(1)
     return builder.as_markup(resize_keyboard=True)
 
 
@@ -57,12 +42,6 @@
 ALERT_DEFAULT_SELECTION = {"15", "0"}
 
 
-@dataclass(slots=True)
-class CalendarMonth:
-    year: int
-    month: int
-
-
 def reminders_menu_keyboard() -> ReplyKeyboardMarkup:
     builder = ReplyKeyboardBuilder()
     builder.button(text="➕ Создать")
@@ -80,7 +59,7 @@
     builder = InlineKeyboardBuilder()
     builder.button(text="Сегодня", callback_data="date:today")
     builder.button(text="Завтра", callback_data="date:tomorrow")
-    builder.button(text="📅 Другая дата", callback_data="date:calendar")
+    builder.button(text="📅 На дату…", callback_data="date:calendar")
     builder.adjust(3)
     return builder.as_markup()
 
@@ -93,77 +72,6 @@
     return builder.as_markup()
 
 
-REMINDER_MINUTES = (0, 10, 20, 40, 50)
-
-
-def minutes_keyboard() -> InlineKeyboardMarkup:
-    builder = InlineKeyboardBuilder()
-    for minute in REMINDER_MINUTES:
-        builder.button(text=f"{minute:02d}", callback_data=f"minute:{minute}")
-    builder.adjust(3, 2)
-    return builder.as_markup()
-
-
-=======
-    builder.button(text="🔁 Ритуалы")
-    builder.button(text="🛒 Список покупок")
-    builder.button(text="ℹ️ Помощь")
-    builder.adjust(2, 2, 1)
-    return builder.as_markup(resize_keyboard=True)
-
-
-def simple_back_keyboard() -> ReplyKeyboardMarkup:
-    builder = ReplyKeyboardBuilder()
-    builder.button(text="⬅️ Назад")
-    builder.button(text="🏠 На главную")
-    builder.adjust(2)
-    return builder.as_markup(resize_keyboard=True)
-
-
-# --- reminders -----------------------------------------------------------------
-
-ALERT_OPTIONS: Sequence[tuple[str, str]] = (
-    ("За 24 ч", "1440"),
-    ("За 3 ч", "180"),
-    ("За 1 ч", "60"),
-    ("За 30 мин", "30"),
-    ("За 15 мин", "15"),
-    ("В момент", "0"),
-)
-
-ALERT_DEFAULT_SELECTION = {"15", "0"}
-
-
-def reminders_menu_keyboard() -> ReplyKeyboardMarkup:
-    builder = ReplyKeyboardBuilder()
-    builder.button(text="➕ Создать")
-    builder.button(text="📅 На сегодня")
-    builder.button(text="📆 На завтра")
-    builder.button(text="📋 Все")
-    builder.button(text="📦 Архив")
-    builder.button(text="⬅️ Назад")
-    builder.button(text="🏠 На главную")
-    builder.adjust(2, 2, 2, 1)
-    return builder.as_markup(resize_keyboard=True)
-
-
-def reminder_date_choice_keyboard() -> InlineKeyboardMarkup:
-    builder = InlineKeyboardBuilder()
-    builder.button(text="Сегодня", callback_data="date:today")
-    builder.button(text="Завтра", callback_data="date:tomorrow")
-    builder.button(text="📅 На дату…", callback_data="date:calendar")
-    builder.adjust(3)
-    return builder.as_markup()
-
-
-def hours_keyboard() -> InlineKeyboardMarkup:
-    builder = InlineKeyboardBuilder()
-    for hour in range(24):
-        builder.button(text=f"{hour:02d}", callback_data=f"hour:{hour}")
-    builder.adjust(6, 6, 6, 6)
-    return builder.as_markup()
-
-
 MINUTES = (0, 5, 10, 15, 20, 30, 40, 45, 50)
 
 
@@ -175,18 +83,12 @@
     return builder.as_markup()
 
 
->>>>>>> 68b5a56a
 def alerts_keyboard(selected: Iterable[str]) -> InlineKeyboardMarkup:
     selected_set = set(selected)
     builder = InlineKeyboardBuilder()
     for label, value in ALERT_OPTIONS:
-<<<<<<< HEAD
-        prefix = "✅" if value in selected_set else "▫️"
-        builder.button(text=f"{prefix} {label}", callback_data=f"alert:{value}")
-=======
         mark = "✅ " if value in selected_set else "▫️ "
         builder.button(text=f"{mark}{label}", callback_data=f"alert:{value}")
->>>>>>> 68b5a56a
     builder.button(text="Готово", callback_data="alert:done")
     builder.adjust(2, 2, 2, 1)
     return builder.as_markup()
@@ -197,14 +99,11 @@
     builder.button(text="Удалить", callback_data=f"rem:delete:{reminder_id}")
     return builder.as_markup()
 
-<<<<<<< HEAD
-=======
 
 @dataclass(slots=True)
 class CalendarMonth:
     year: int
     month: int
->>>>>>> 68b5a56a
 
 
 def calendar_keyboard(month: CalendarMonth) -> InlineKeyboardMarkup:
@@ -217,21 +116,12 @@
     )
     builder.adjust(1)
 
-<<<<<<< HEAD
-    for day in ("Пн", "Вт", "Ср", "Чт", "Пт", "Сб", "Вс"):
-        builder.button(text=day, callback_data="cal:ignore")
-    builder.adjust(7)
-
-    cal = calendar.Calendar(firstweekday=0)
-    for week in cal.monthdayscalendar(month.year, month.month):
-=======
     for day_name in ("Mo", "Tu", "We", "Th", "Fr", "Sa", "Su"):
         builder.button(text=day_name, callback_data="cal:ignore")
     builder.adjust(7)
 
     calendar_iter = calendar.Calendar(firstweekday=0)
     for week in calendar_iter.monthdayscalendar(month.year, month.month):
->>>>>>> 68b5a56a
         for day in week:
             if day == 0:
                 builder.button(text=" ", callback_data="cal:ignore")
@@ -245,20 +135,6 @@
     builder.button(text="»", callback_data="cal:next")
     builder.adjust(2)
     return builder.as_markup()
-<<<<<<< HEAD
-
-
-# --- tasks ---------------------------------------------------------------------
-
-
-def tasks_menu_keyboard() -> ReplyKeyboardMarkup:
-    builder = ReplyKeyboardBuilder()
-    builder.button(text="➕ Создать задачу")
-    builder.button(text="📋 Все задачи")
-    builder.button(text="⬅️ Назад")
-    builder.button(text="🏠 На главную")
-    builder.adjust(2, 2)
-=======
 
 
 # --- tasks ---------------------------------------------------------------------
@@ -271,7 +147,6 @@
     builder.button(text="⬅️ Назад")
     builder.button(text="🏠 На главную")
     builder.adjust(2, 2, 1)
->>>>>>> 68b5a56a
     return builder.as_markup(resize_keyboard=True)
 
 
@@ -284,21 +159,12 @@
 
 
 # --- shopping ------------------------------------------------------------------
-<<<<<<< HEAD
-
-=======
->>>>>>> 68b5a56a
 
 def shopping_menu_keyboard() -> ReplyKeyboardMarkup:
     builder = ReplyKeyboardBuilder()
     builder.button(text="➕ Добавить позицию")
-<<<<<<< HEAD
-    builder.button(text="📋 Посмотреть список")
-    builder.button(text="📦 История")
-=======
     builder.button(text="📋 Список покупок")
     builder.button(text="📦 Архив покупок")
->>>>>>> 68b5a56a
     builder.button(text="⬅️ Назад")
     builder.button(text="🏠 На главную")
     builder.adjust(2, 2, 1)
@@ -315,183 +181,29 @@
 
 # --- rituals -------------------------------------------------------------------
 
-<<<<<<< HEAD
-RITUAL_ACTION_PREFIX = "rit"
-
-
-def rituals_menu_keyboard(already_added: Iterable[str]) -> InlineKeyboardMarkup:
-    builder = InlineKeyboardBuilder()
-    added = set(already_added)
-    presets = (
-        (
-            "sunrise_focus",
-            "Утренний фокус",
-            "Дыхание 4×4×4 → журнал благодарностей (3 пункта) → первый шаг к цели",
-            "20 минут, заряд энергии и ясность",
-        ),
-        (
-            "midday_reset",
-            "Полуденный ресет",
-            "10 глубоких вдохов → проверка MIT → короткая запись итога",
-            "5 минут, помогает перезагрузиться",
-        ),
-        (
-            "evening_anchor",
-            "Вечерний якорь",
-            "Тёплая музыка → 3 благодарности → визуализация успеха",
-            "10 минут, снижает стресс и улучшает сон",
-        ),
-    )
-    for preset_id, title, _, summary in presets:
-        mark = "✅" if preset_id in added else "➕"
-        builder.button(
-            text=f"{mark} {title}",
-            callback_data=f"{RITUAL_ACTION_PREFIX}:preset:{preset_id}",
-        )
-        builder.button(text=summary, callback_data="rit:ignore")
-        builder.adjust(1, 1)
-    return builder.as_markup()
-
-
-def ritual_schedule_keyboard(preset_id: str) -> InlineKeyboardMarkup:
-    builder = InlineKeyboardBuilder()
-    for label, day in (("Сегодня", "today"), ("Завтра", "tomorrow")):
-        builder.button(
-            text=label,
-            callback_data=f"{RITUAL_ACTION_PREFIX}:schedule:{preset_id}:{day}",
-        )
-    builder.adjust(2)
-    return builder.as_markup()
-
-
-# --- daily plan ----------------------------------------------------------------
-
-
-def daily_plan_menu_keyboard() -> ReplyKeyboardMarkup:
-    builder = ReplyKeyboardBuilder()
-    builder.button(text="➕ Добавить пункт")
-    builder.button(text="📋 Показать план")
-    builder.button(text="✅ Отметить выполнено")
-=======
 def rituals_menu_keyboard() -> ReplyKeyboardMarkup:
     builder = ReplyKeyboardBuilder()
     builder.button(text="➕ Добавить ритуал")
     builder.button(text="🧩 Пресеты")
     builder.button(text="📋 Мои ритуалы")
->>>>>>> 68b5a56a
-    builder.button(text="⬅️ Назад")
-    builder.button(text="🏠 На главную")
-    builder.adjust(2, 2, 1)
-    return builder.as_markup(resize_keyboard=True)
-
-
-<<<<<<< HEAD
-def daily_plan_items_keyboard(items: Sequence[tuple[int, str]]) -> InlineKeyboardMarkup:
-    builder = InlineKeyboardBuilder()
-    for item_id, title in items:
-        builder.button(text=f"✅ {title}", callback_data=f"plan:done:{item_id}")
-    if not items:
-        builder.button(text="Нет активных пунктов", callback_data="plan:ignore")
-=======
+    builder.button(text="⬅️ Назад")
+    builder.button(text="🏠 На главную")
+    builder.adjust(2, 2, 1)
+    return builder.as_markup(resize_keyboard=True)
+
+
 def rituals_list_item_keyboard(ritual_id: int) -> InlineKeyboardMarkup:
     builder = InlineKeyboardBuilder()
     builder.button(text="🗑 Удалить", callback_data=f"rit:del:{ritual_id}")
->>>>>>> 68b5a56a
     builder.adjust(1)
     return builder.as_markup()
 
 
-<<<<<<< HEAD
-# --- notes ---------------------------------------------------------------------
-
-
-def notes_menu_keyboard() -> ReplyKeyboardMarkup:
-    builder = ReplyKeyboardBuilder()
-    builder.button(text="🗒 Заметка")
-    builder.button(text="📋 Мои заметки")
-    builder.button(text="⬅️ Назад")
-    builder.button(text="🏠 На главную")
-    builder.adjust(2, 2)
-    return builder.as_markup(resize_keyboard=True)
-
-
-def notes_list_keyboard(notes: Sequence[tuple[int, str]]) -> InlineKeyboardMarkup:
-    builder = InlineKeyboardBuilder()
-    if not notes:
-        builder.button(text="Нет заметок", callback_data="note:ignore")
-        builder.adjust(1)
-        return builder.as_markup()
-    for note_id, text in notes:
-        builder.button(text=f"🗑 {text}", callback_data=f"note:del:{note_id}")
-    builder.adjust(1)
-    return builder.as_markup()
-
-
-# --- daily review --------------------------------------------------------------
-
-
-def review_prompt_keyboard(date_label: str, date_code: str) -> InlineKeyboardMarkup:
-    builder = InlineKeyboardBuilder()
-    builder.button(
-        text=f"Заполнить за {date_label}", callback_data=f"review:start:{date_code}"
-    )
-    builder.button(text="Пропустить", callback_data=f"review:skip:{date_code}")
-    builder.adjust(1)
-    builder.adjust(1)
-    return builder.as_markup()
-
-
-def review_mit_keyboard() -> InlineKeyboardMarkup:
-    builder = InlineKeyboardBuilder()
-    builder.button(text="Да", callback_data="review:mit:yes")
-    builder.button(text="Частично", callback_data="review:mit:partial")
-    builder.button(text="Нет", callback_data="review:mit:no")
-    builder.adjust(3)
-    return builder.as_markup()
-
-
-def review_mood_keyboard() -> InlineKeyboardMarkup:
-    builder = InlineKeyboardBuilder()
-    for score in range(1, 6):
-        builder.button(text=str(score), callback_data=f"review:mood:{score}")
-    builder.adjust(5)
-    return builder.as_markup()
-
-
-def review_confirm_keyboard(date_code: str) -> InlineKeyboardMarkup:
-    builder = InlineKeyboardBuilder()
-    builder.button(text="Сохранить", callback_data=f"review:save:{date_code}")
-    builder.button(text="Пропустить", callback_data=f"review:cancel:{date_code}")
-    builder.adjust(2)
-    return builder.as_markup()
-
-
-=======
->>>>>>> 68b5a56a
 __all__ = [
     "ALERT_DEFAULT_SELECTION",
     "ALERT_OPTIONS",
     "CalendarMonth",
     "alerts_keyboard",
-<<<<<<< HEAD
-    "cancel_keyboard",
-    "calendar_keyboard",
-    "daily_plan_items_keyboard",
-    "daily_plan_menu_keyboard",
-    "hours_keyboard",
-    "main_menu_keyboard",
-    "minutes_keyboard",
-    "notes_list_keyboard",
-    "notes_menu_keyboard",
-    "reminder_actions_keyboard",
-    "reminder_date_choice_keyboard",
-    "reminders_menu_keyboard",
-    "review_confirm_keyboard",
-    "review_mit_keyboard",
-    "review_mood_keyboard",
-    "review_prompt_keyboard",
-    "ritual_schedule_keyboard",
-=======
     "calendar_keyboard",
     "hours_keyboard",
     "main_menu_keyboard",
@@ -500,7 +212,6 @@
     "reminder_date_choice_keyboard",
     "reminders_menu_keyboard",
     "rituals_list_item_keyboard",
->>>>>>> 68b5a56a
     "rituals_menu_keyboard",
     "shopping_item_actions_keyboard",
     "shopping_menu_keyboard",
