--- conflicted
+++ resolved
@@ -6,10 +6,6 @@
 
 from aiogram import Bot
 from apscheduler.schedulers.asyncio import AsyncIOScheduler
-<<<<<<< HEAD
-from apscheduler.triggers.cron import CronTrigger
-=======
->>>>>>> 68b5a56a
 from zoneinfo import ZoneInfo
 
 from keyboards import review_prompt_keyboard
@@ -75,13 +71,6 @@
 
     async def _schedule_alerts(self) -> None:
         now_utc = datetime.now(tz=UTC)
-<<<<<<< HEAD
-        pending = await self._db.get_pending_alerts(now_utc)
-        for alert, reminder in pending:
-            self._add_alert_job(alert, reminder)
-
-    def _add_alert_job(self, alert: Alert, reminder: Reminder) -> None:
-=======
         alerts = await self._db.get_pending_alerts(now_utc)
         for alert, reminder in alerts:
             await self._schedule_alert(alert, reminder)
@@ -107,7 +96,6 @@
         job_id = self._job_id(alert.id)
         if self._scheduler.get_job(job_id):
             return
->>>>>>> 68b5a56a
         run_date = alert.fire_ts_utc.astimezone(UTC)
         if run_date <= datetime.now(tz=UTC):
             return
@@ -125,35 +113,13 @@
             reminder.id,
             run_date.isoformat(),
         )
-<<<<<<< HEAD
-
-    async def _schedule_daily_reviews(self) -> None:
-        users = await self._db.get_known_users()
-        for user in users:
-            trigger = CronTrigger(hour=21, minute=0, timezone=user.timezone)
-            self._scheduler.add_job(
-                self._send_review_prompt,
-                trigger=trigger,
-                args=[user.chat_id, user.user_id, user.timezone.key],
-                id=self._review_job_id(user.chat_id),
-                replace_existing=True,
-            )
-=======
         logger.debug(
             "Scheduled alert %s for reminder %s at %s", alert.id, reminder.id, run_date
         )
->>>>>>> 68b5a56a
 
     @staticmethod
     def _job_id(alert_id: int) -> str:
         return f"alert:{alert_id}"
-<<<<<<< HEAD
-
-    @staticmethod
-    def _review_job_id(chat_id: int) -> str:
-        return f"review:{chat_id}"
-=======
->>>>>>> 68b5a56a
 
     async def _fire_alert(self, alert_id: int) -> None:
         data = await self._db.get_alert_with_reminder(alert_id)
@@ -163,11 +129,7 @@
         if reminder.archived:
             await self._db.mark_alert_fired(alert.id)
             return
-<<<<<<< HEAD
-        local_time = reminder.event_ts_utc.astimezone(KYIV_TZ)
-=======
         local_time = reminder.event_ts_utc.astimezone(KYIV)
->>>>>>> 68b5a56a
         try:
             await self._bot.send_message(
                 chat_id=reminder.chat_id,
